--- conflicted
+++ resolved
@@ -54,12 +54,7 @@
 import com.yubico.yubikit.core.smartcard.SmartCardConnection
 import com.yubico.yubikit.core.smartcard.SmartCardProtocol
 import com.yubico.yubikit.core.util.Result
-<<<<<<< HEAD
-import com.yubico.yubikit.management.FormFactor
 import com.yubico.yubikit.oath.CredentialData
-=======
-import com.yubico.yubikit.oath.*
->>>>>>> 5bc454c5
 import com.yubico.yubikit.support.DeviceUtil
 import io.flutter.plugin.common.BinaryMessenger
 import io.flutter.plugin.common.MethodChannel
@@ -404,17 +399,12 @@
             val unlocked = tryToUnlockOathSession(it)
             val remembered = keyManager.isRemembered(it.deviceId)
             if (unlocked) {
-<<<<<<< HEAD
                 oathViewModel.setSessionState(Session(it, remembered))
-                oathViewModel.updateCredentials(calculateOathCodes(it))
-=======
-                oathViewModel.setSessionState(it.model(remembered))
 
                 // fetch credentials after unlocking only if the YubiKey is connected over USB
                 if ( appViewModel.connectedYubiKey.value != null) {
-                    oathViewModel.updateCredentials(calculateOathCodes(it).model(it.deviceId))
-                }
->>>>>>> 5bc454c5
+                    oathViewModel.updateCredentials(calculateOathCodes(it))
+                }
             }
 
             jsonSerializer.encodeToString(mapOf("unlocked" to unlocked, "remembered" to remembered))
