--- conflicted
+++ resolved
@@ -1,14 +1,10 @@
 package com.yubico.authenticator
 
-<<<<<<< HEAD
 import android.content.BroadcastReceiver
 import android.content.Context
 import android.content.Intent
 import android.content.IntentFilter
-=======
-import android.content.Intent
 import android.nfc.NfcAdapter
->>>>>>> 4e19e2ae
 import android.os.Bundle
 import android.view.WindowManager
 import androidx.activity.viewModels
@@ -58,20 +54,6 @@
     override fun onNewIntent(intent: Intent) {
         super.onNewIntent(intent)
         setIntent(intent)
-    }
-
-    override fun onResume() {
-        super.onResume()
-
-        try {
-            if (intent.getBooleanExtra(EXTRA_OPENED_THROUGH_NFC, false)) {
-                // make nfc available to yubikit
-                NfcAdapter.getDefaultAdapter(this).disableReaderMode(this)
-                setupYubiKeyDiscovery()
-            }
-        } catch (e: Exception) {
-            Log.e(TAG, "Failure when resuming YubiKey discovery", e.stackTraceToString())
-        }
     }
 
     private fun setupYubiKeyDiscovery() {
@@ -146,6 +128,17 @@
 
     override fun onResume() {
         super.onResume()
+
+        try {
+            if (intent.getBooleanExtra(EXTRA_OPENED_THROUGH_NFC, false)) {
+                // make nfc available to yubikit
+                NfcAdapter.getDefaultAdapter(this).disableReaderMode(this)
+                setupYubiKeyDiscovery()
+            }
+        } catch (e: Exception) {
+            Log.e(TAG, "Failure when resuming YubiKey discovery", e.stackTraceToString())
+        }
+
         startNfcDiscovery()
     }
 
@@ -171,7 +164,6 @@
         const val TAG = "MainActivity"
     }
 
-<<<<<<< HEAD
     /** We observed that some devices (Pixel 2, OnePlus 6) automatically end NFC discovery
      * during the use of device camera when scanning QR codes. To handle NFC events correctly,
      * this receiver restarts the YubiKit NFC discovery when the QR Scanner camera is closed.
@@ -185,6 +177,4 @@
             (context as? MainActivity)?.startNfcDiscovery()
         }
     }
-=======
->>>>>>> 4e19e2ae
 }