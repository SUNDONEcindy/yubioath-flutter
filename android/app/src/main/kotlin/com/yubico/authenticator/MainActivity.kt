/*
 * Copyright (C) 2022-2025 Yubico.
 *
 * Licensed under the Apache License, Version 2.0 (the "License");
 * you may not use this file except in compliance with the License.
 * You may obtain a copy of the License at
 *
 *       http://www.apache.org/licenses/LICENSE-2.0
 *
 * Unless required by applicable law or agreed to in writing, software
 * distributed under the License is distributed on an "AS IS" BASIS,
 * WITHOUT WARRANTIES OR CONDITIONS OF ANY KIND, either express or implied.
 * See the License for the specific language governing permissions and
 * limitations under the License.
 */

package com.yubico.authenticator

import android.annotation.SuppressLint
import android.app.Application
import android.content.BroadcastReceiver
import android.content.Context
import android.content.Intent
import android.content.IntentFilter
import android.content.SharedPreferences.OnSharedPreferenceChangeListener
import android.content.pm.ActivityInfo
import android.content.pm.PackageManager
import android.content.res.Configuration
import android.hardware.camera2.CameraCharacteristics
import android.hardware.camera2.CameraManager
import android.hardware.usb.UsbDevice
import android.hardware.usb.UsbManager
import android.nfc.NfcAdapter
import android.nfc.NfcAdapter.STATE_ON
import android.nfc.NfcAdapter.STATE_TURNING_OFF
import android.nfc.Tag
import android.os.Build
import android.os.Bundle
import android.provider.Settings.ACTION_NFC_SETTINGS
import android.view.WindowManager
import androidx.activity.viewModels
import androidx.core.content.ContextCompat
import androidx.core.view.WindowCompat
import androidx.lifecycle.lifecycleScope
import com.google.android.material.color.DynamicColors
import com.yubico.authenticator.OperationContext.Companion.getSupportedContexts
import com.yubico.authenticator.device.DeviceManager
import com.yubico.authenticator.device.noScp11bNfcSupport
import com.yubico.authenticator.fido.FidoManager
import com.yubico.authenticator.fido.FidoViewModel
import com.yubico.authenticator.logging.FlutterLog
import com.yubico.authenticator.logging.Log
import com.yubico.authenticator.management.ManagementManager
import com.yubico.authenticator.oath.AppLinkMethodChannel
import com.yubico.authenticator.oath.OathManager
import com.yubico.authenticator.oath.OathViewModel
import com.yubico.authenticator.piv.PivManager
import com.yubico.authenticator.piv.PivViewModel
import com.yubico.authenticator.yubikit.DeviceInfoHelper.Companion.getDeviceInfo
import com.yubico.authenticator.yubikit.NfcState
import com.yubico.authenticator.yubikit.NfcStateDispatcher
import com.yubico.authenticator.yubikit.NfcStateListener
import com.yubico.yubikit.android.YubiKitManager
import com.yubico.yubikit.android.transport.nfc.NfcConfiguration
import com.yubico.yubikit.android.transport.nfc.NfcNotAvailable
import com.yubico.yubikit.android.transport.nfc.NfcYubiKeyDevice
import com.yubico.yubikit.android.transport.nfc.NfcYubiKeyManager
import com.yubico.yubikit.android.transport.usb.UsbConfiguration
import com.yubico.yubikit.android.transport.usb.UsbYubiKeyManager
import com.yubico.yubikit.core.Transport
import com.yubico.yubikit.core.YubiKeyDevice
import com.yubico.yubikit.core.smartcard.SmartCardConnection
import com.yubico.yubikit.core.smartcard.scp.Scp11KeyParams
import com.yubico.yubikit.core.smartcard.scp.ScpKeyParams
import com.yubico.yubikit.core.smartcard.scp.ScpKid
import com.yubico.yubikit.core.smartcard.scp.SecurityDomainSession
import io.flutter.embedding.android.FlutterFragmentActivity
import io.flutter.embedding.engine.FlutterEngine
import io.flutter.plugin.common.BinaryMessenger
import io.flutter.plugin.common.MethodChannel
import kotlinx.coroutines.Dispatchers
import kotlinx.coroutines.launch
import org.bouncycastle.jce.provider.BouncyCastleProvider
import org.json.JSONObject
import org.slf4j.LoggerFactory
import java.io.Closeable
import java.io.IOException
import java.security.NoSuchAlgorithmException
import java.security.Security
import java.util.concurrent.Executors
import javax.crypto.Mac

class MainActivity : FlutterFragmentActivity() {
    private val viewModel: MainViewModel by viewModels {
        MainViewModelFactory(applicationContext as Application)
    }
    private val oathViewModel: OathViewModel by viewModels()
    private val fidoViewModel: FidoViewModel by viewModels()
    private val pivViewModel: PivViewModel by viewModels()

    private val nfcConfiguration = NfcConfiguration().timeout(5000)

    private var hasNfc: Boolean = false

    private lateinit var yubikit: YubiKitManager

    private var preserveConnectionOnPause: Boolean = false

    // receives broadcasts when QR Scanner camera is closed
    private val qrScannerCameraClosedBR = QRScannerCameraClosedBR()
    private val nfcAdapterStateChangeBR = NfcAdapterStateChangedBR()
    private val activityUtil = ActivityUtil(this)

    private val logger = LoggerFactory.getLogger(MainActivity::class.java)

    private val nfcStateListener = object : NfcStateListener {

        var appMethodChannel: AppMethodChannel? = null

        override fun onChange(newState: NfcState) {
            appMethodChannel?.let {
                logger.debug("set nfc state to ${newState.name}")
                it.nfcStateChanged(newState)
            } ?: {
                logger.warn("failed set nfc state to ${newState.name} - no method channel")
            }
        }
    }

    override fun onCreate(savedInstanceState: Bundle?) {
        super.onCreate(savedInstanceState)

<<<<<<< HEAD
        Security.removeProvider("BC")
        Security.insertProviderAt(BouncyCastleProvider(), 1)
=======
        Log.setLevel(defaultLogLevel)
        logger.info("Application startup")
>>>>>>> a7e00a40

        if (isPortraitOnly()) {
            forcePortraitOrientation()
        }

        WindowCompat.setDecorFitsSystemWindows(window, false)

        if (Build.VERSION.SDK_INT >= Build.VERSION_CODES.S) {
            window.setHideOverlayWindows(true)
        }
        allowScreenshots(false)

        val nfcManager = if (NfcAdapter.getDefaultAdapter(this) != null) {
            NfcYubiKeyManager(this, NfcStateDispatcher(nfcStateListener))
        } else null

        yubikit = YubiKitManager(UsbYubiKeyManager(this), nfcManager)
    }

    override fun onNewIntent(intent: Intent) {
        super.onNewIntent(intent)
        setIntent(intent)
    }

    private fun startNfcDiscovery() =
        try {
            logger.debug("Starting nfc discovery")
            yubikit.startNfcDiscovery(
                nfcConfiguration.disableNfcDiscoverySound(appPreferences.silenceNfcSounds),
                this
            ) { nfcYubiKeyDevice ->
                if (!deviceManager.isUsbKeyConnected()) {
                    launchProcessYubiKey(nfcYubiKeyDevice)
                }
            }

            hasNfc = true
        } catch (_: NfcNotAvailable) {
            hasNfc = false
        }

    private fun stopNfcDiscovery() {
        if (hasNfc) {
            yubikit.stopNfcDiscovery(this)
            logger.debug("Stopped nfc discovery")
        }
    }

    private fun startUsbDiscovery() {
        logger.debug("Starting usb discovery")
        val usbConfiguration = UsbConfiguration().handlePermissions(true)
        yubikit.startUsbDiscovery(usbConfiguration) { device ->
            viewModel.setConnectedYubiKey(device) {
                logger.debug("YubiKey was disconnected, stopping usb discovery")
                stopUsbDiscovery()
            }
            launchProcessYubiKey(device)
        }
    }

    private fun stopUsbDiscovery() {
        yubikit.stopUsbDiscovery()
        logger.debug("Stopped usb discovery")
    }

    override fun onStart() {
        super.onStart()
        ContextCompat.registerReceiver(
            this,
            qrScannerCameraClosedBR,
            QRScannerCameraClosedBR.intentFilter,
            ContextCompat.RECEIVER_NOT_EXPORTED
        )
        ContextCompat.registerReceiver(
            this,
            nfcAdapterStateChangeBR,
            NfcAdapterStateChangedBR.intentFilter,
            ContextCompat.RECEIVER_EXPORTED
        )
    }

    override fun onStop() {
        super.onStop()
        unregisterReceiver(qrScannerCameraClosedBR)
        unregisterReceiver(nfcAdapterStateChangeBR)
    }

    override fun onPause() {

        contextManager?.onPause()

        appPreferences.unregisterListener(sharedPreferencesListener)

        if (!preserveConnectionOnPause) {
            stopUsbDiscovery()
            stopNfcDiscovery()
        } else {
            logger.debug("Any existing connections are preserved")
        }

        if (!appPreferences.openAppOnUsb) {
            activityUtil.disableSystemUsbDiscovery()
        }

        if (appPreferences.openAppOnNfcTap || appPreferences.copyOtpOnNfcTap) {
            activityUtil.enableAppNfcDiscovery()
        } else {
            activityUtil.disableAppNfcDiscovery()
        }

        super.onPause()
    }

    override fun onResume() {
        super.onResume()

        activityUtil.enableSystemUsbDiscovery()

        if (!preserveConnectionOnPause) {
            // Handle opening through otpauth:// link
            val intentData = intent.data
            if (intentData != null &&
                (intentData.scheme == "otpauth" ||
                        intentData.scheme == "otpauth-migration")
            ) {
                intent.data = null
                appLinkMethodChannel.handleUri(intentData)
            }

            // Handle existing tag when launched from NDEF
            val tag = intent.parcelableExtra<Tag>(NfcAdapter.EXTRA_TAG)
            if (tag != null) {
                intent.removeExtra(NfcAdapter.EXTRA_TAG)

                val executor = Executors.newSingleThreadExecutor()
                val device = NfcYubiKeyDevice(tag, nfcConfiguration.timeout, executor)
                lifecycleScope.launch {
                    try {
                        processYubiKey(device)
                        device.remove {
                            executor.shutdown()
                            startNfcDiscovery()
                        }
                    } catch (e: Throwable) {
                        logger.error("Error processing YubiKey in AppContextManager", e)
                    }
                }
            } else {
                startNfcDiscovery()
            }

            val usbManager = getSystemService(USB_SERVICE) as UsbManager
            if (UsbManager.ACTION_USB_DEVICE_ATTACHED == intent.action) {
                val device = intent.parcelableExtra<UsbDevice>(UsbManager.EXTRA_DEVICE)
                if (device != null) {
                    // start the USB discover only if the user approved the app to use the device
                    if (usbManager.hasPermission(device)) {
                        startUsbDiscovery()
                    }
                }
            } else {
                // if any YubiKeys are connected, use them directly
                val deviceIterator = usbManager.deviceList.values.iterator()
                while (deviceIterator.hasNext()) {
                    val device = deviceIterator.next()
                    if (device.vendorId == YUBICO_VENDOR_ID) {
                        // the device might not have a USB permission
                        // it will be requested during during the UsbDiscovery
                        startUsbDiscovery()
                        break
                    }
                }
            }
        } else {
            logger.debug("Resume with preserved connection")
        }

        appPreferences.registerListener(sharedPreferencesListener)

        preserveConnectionOnPause = false
    }

    override fun onMultiWindowModeChanged(isInMultiWindowMode: Boolean, newConfig: Configuration) {
        super.onMultiWindowModeChanged(isInMultiWindowMode, newConfig)

        if (isPortraitOnly()) {
            when (isInMultiWindowMode) {
                true -> allowAnyOrientation()
                else -> forcePortraitOrientation()
            }
        }
    }

    private suspend fun processYubiKey(device: YubiKeyDevice) {
        if (!deviceManager.handleUsbReclaim(device)) {
            // failure handling reclaim, we cannot use the key
            return
        }
        val deviceInfo = try {
            deviceManager.scpKeyParams = null
            if (device is NfcYubiKeyDevice) {
                appMethodChannel.nfcStateChanged(NfcState.ONGOING)
            }
            getDeviceInfo(device).also {
                deviceManager.scpKeyParams = readScpKeyParams(device, it.fipsCapable)
            }
        } catch (e: Exception) {
            logger.debug("Exception while getting device info and scp keys: ", e)
            contextManager?.onError(e)
            if (device is NfcYubiKeyDevice) {
                appMethodChannel.nfcStateChanged(NfcState.FAILURE)
            }

            // do not clear deviceInfo on IOExceptions,
            // this allows for retries of failed actions
            if (e !is IOException) {
                logger.debug("Resetting device info")
                deviceManager.setDeviceInfo(null)
            }

            return
        }

        // this YubiKey provides SCP11b key but the phone cannot perform AESCMAC
        if (deviceManager.scpKeyParams != null && !supportsScp11b) {
            deviceManager.setDeviceInfo(noScp11bNfcSupport)
            appMethodChannel.nfcStateChanged(NfcState.FAILURE)
            return
        }

        deviceManager.setDeviceInfo(deviceInfo)
        val supportedContexts = deviceInfo.getSupportedContexts()

        contextManagers.values.firstOrNull(AppContextManager::hasPending)?.let {
            if (supportedContexts.any { context -> it.supports(context) }) {
                if (contextManager != it) {
                    contextManager?.deactivate()
                    it.activate()
                }

                try {
                    logger.debug("Processing pending action in context {}", it)
                    if (it.processYubiKey(device)) {
                        if (device is NfcYubiKeyDevice) {
                            appMethodChannel.nfcStateChanged(NfcState.getSuccessState())
                        }
                    }
                    if (device is NfcYubiKeyDevice) {
                        device.remove {
                            appMethodChannel.nfcStateChanged(NfcState.IDLE)
                        }
                    }
                } catch (e: Exception) {
                    logger.debug("Caught Exception during YubiKey processing: ", e)
                    appMethodChannel.nfcStateChanged(NfcState.FAILURE)
                }

                if (contextManager != it) {
                    it.deactivate()
                    contextManager?.activate()
                }
                logger.debug("Finished execution of pending action in {} context", it)
                return
            } else {
                logger.error("Device does not support required context for {}", it)
                it.onError(FunctionalityMissingException())
            }
        } ?: logger.debug("There was no context with pending action")

        // there was no pending action, switch context manager if needed
        val currentContext = viewModel.appContext.value?.appContext ?: appPreferences.appContext
        logger.debug("Device supports: {}", supportedContexts)
        logger.debug("Current context: {}", currentContext)
        var switchedContextManager = false

        if (!supportedContexts.contains(currentContext)) {
            // is there any other app context supported by both,
            // the device and current active contextManager?
            val otherContext = supportedContexts
                .minus(currentContext)
                .firstOrNull { contextManager?.supports(it) == true }
            if (otherContext != null) {
                logger.debug(
                    "Context {} is not supported by the key, but the key supports context {}.",
                    currentContext,
                    otherContext
                )
                viewModel.setAppContext(AppContext(otherContext, notify = true))
            } else {
                val contexts = listOf(
                    appPreferences.appContext,
                    OperationContext.Oath,
                    OperationContext.FidoPasskeys,
                    OperationContext.FidoFingerprints,
                    OperationContext.Piv,
                    OperationContext.Home
                )

                val preferredContext = contexts.firstOrNull { it in supportedContexts }
                    ?: OperationContext.Home

                logger.debug(
                    "Context {} is not supported by the key. Using preferred context {}",
                    currentContext,
                    preferredContext
                )

                switchedContextManager = switchContextManager(preferredContext)
                viewModel.setAppContext(AppContext(preferredContext, notify = true))
            }
        }

        contextManager?.let {
            try {
                val requestHandled = it.processYubiKey(device)
                if (requestHandled) {
                    if (device is NfcYubiKeyDevice) {
                        appMethodChannel.nfcStateChanged(NfcState.getSuccessState())
                    }
                }
                if (!switchedContextManager && device is NfcYubiKeyDevice) {
                    device.remove {
                        appMethodChannel.nfcStateChanged(NfcState.IDLE)
                    }
                }
            } catch (e: Exception) {
                logger.debug("Caught Exception during YubiKey processing: ", e)
                appMethodChannel.nfcStateChanged(NfcState.getFailureState())
            }
        }

    }

    private fun launchProcessYubiKey(device: YubiKeyDevice) {
        lifecycleScope.launch {
            processYubiKey(device)
        }
    }

    private var contextManager: AppContextManager? = null
    private lateinit var contextManagers: Map<OperationContext, AppContextManager>
    private lateinit var deviceManager: DeviceManager
    private lateinit var appContextChannel: AppContextChannel
    private lateinit var nfcOverlayManager: NfcOverlayManager
    private lateinit var appPreferences: AppPreferences
    private lateinit var flutterLog: FlutterLog
    private lateinit var flutterStreams: List<Closeable>
    private lateinit var appMethodChannel: AppMethodChannel
    private lateinit var appLinkMethodChannel: AppLinkMethodChannel
    private lateinit var messenger: BinaryMessenger

    override fun configureFlutterEngine(flutterEngine: FlutterEngine) {
        super.configureFlutterEngine(flutterEngine)

        messenger = flutterEngine.dartExecutor.binaryMessenger
        flutterLog = FlutterLog(messenger)
        appMethodChannel = AppMethodChannel(messenger)
        nfcOverlayManager = NfcOverlayManager(messenger, this.lifecycleScope)
        deviceManager = DeviceManager(this, viewModel, appMethodChannel, nfcOverlayManager)
        appContextChannel = AppContextChannel(messenger, this.lifecycleScope, viewModel)

        appPreferences = AppPreferences(this)
        appLinkMethodChannel = AppLinkMethodChannel(messenger)

        nfcStateListener.appMethodChannel = appMethodChannel

        flutterStreams = listOf(
            viewModel.deviceInfo.streamTo(this, messenger, "android.devices.deviceInfo"),
            oathViewModel.sessionState.streamTo(this, messenger, "android.oath.sessionState"),
            oathViewModel.credentials.streamTo(this, messenger, "android.oath.credentials"),
            fidoViewModel.sessionState.streamTo(this, messenger, "android.fido.sessionState"),
            fidoViewModel.credentials.streamTo(this, messenger, "android.fido.credentials"),
            fidoViewModel.fingerprints.streamTo(this, messenger, "android.fido.fingerprints"),
            fidoViewModel.resetState.streamTo(this, messenger, "android.fido.reset"),
            fidoViewModel.registerFingerprint.streamTo(this, messenger, "android.fido.registerFp"),
            pivViewModel.state.streamTo(this, messenger, "android.piv.state"),
            pivViewModel.slots.streamTo(this, messenger, "android.piv.slots")
        )

        viewModel.appContext.observe(this) {
            switchContextManager(it.appContext)
            if (it.appContext != OperationContext.Home && it.appContext != OperationContext.Settings) {
                logger.debug("A YubiKey is connected, using it with the context {}", it.appContext)
                viewModel.connectedYubiKey.value?.let(::launchProcessYubiKey)
            }
            if (it.notify == true) {
                appMethodChannel.appContextChanged(it.appContext)
            }
        }

        val homeContextManager = HomeContextManager(deviceManager)
        val oathContextManager = OathManager(
            messenger,
            deviceManager,
            this,
            oathViewModel,
            nfcOverlayManager,
            appPreferences
        )
        val fidoContextManager = FidoManager(
            messenger,
            deviceManager,
            this,
            appMethodChannel,
            nfcOverlayManager,
            fidoViewModel,
            viewModel
        )
        val pivContextManager = PivManager(
            messenger,
            deviceManager,
            this,
            appMethodChannel,
            nfcOverlayManager,
            pivViewModel,
            viewModel
        )
        val managementContextManager = ManagementManager(messenger, deviceManager)

        contextManagers = mapOf(
            OperationContext.Home to homeContextManager,
            OperationContext.Oath to oathContextManager,
            OperationContext.FidoPasskeys to fidoContextManager,
            OperationContext.FidoFingerprints to fidoContextManager,
            OperationContext.Management to managementContextManager,
            OperationContext.Piv to pivContextManager,
            // currently not supported
            OperationContext.FidoU2f to homeContextManager,
            OperationContext.HsmAuth to homeContextManager,
            OperationContext.OpenPgp to homeContextManager,
            OperationContext.YubiOtp to homeContextManager,
            OperationContext.Settings to homeContextManager,
        )

        contextManager = contextManagers[appPreferences.appContext]
    }

    private fun switchContextManager(appContext: OperationContext): Boolean {
        contextManager?.let {
            if (it.supports(appContext)) {
                logger.debug(
                    "Context {} is already supported by active manager.",
                    appContext
                )
                return false
            }
        }
        contextManager?.deactivate()
        contextManager = contextManagers[appContext]
        contextManager?.activate()
        return true
    }

    private fun readScpKeyParams(device: YubiKeyDevice, fipsCapable: Int): ScpKeyParams? =
        if (device.transport == Transport.NFC && fipsCapable != 0) {
            logger.debug("Checking for usable SCP11b key...")
            try {
                device.openConnection(SmartCardConnection::class.java).use { connection ->
                    val scp = SecurityDomainSession(connection)
                    val keyRef = scp.keyInformation.keys.firstOrNull { it.kid == ScpKid.SCP11b }
                    keyRef?.let {
                        val certs = scp.getCertificateBundle(it)
                        if (certs.isNotEmpty()) Scp11KeyParams(
                            keyRef,
                            certs[certs.size - 1].publicKey
                        ) else null
                    }?.also {
                        logger.debug("Found SCP11b key: {}", keyRef)
                    }
                }
            } catch (e: Exception) {
                logger.error("Exception when reading SCP key information: ", e)
                // we throw IO exception to unify handling failures as we don't want
                // th clear device info
                throw IOException("Failure getting SCP keys")
            }
        } else
            null


    override fun cleanUpFlutterEngine(flutterEngine: FlutterEngine) {
        nfcStateListener.appMethodChannel = null
        flutterStreams.forEach { it.close() }
        contextManagers.values.forEach(AppContextManager::dispose)
        deviceManager.dispose()
        super.cleanUpFlutterEngine(flutterEngine)
    }

    companion object {
        const val YUBICO_VENDOR_ID = 4176
        const val FLAG_SECURE = WindowManager.LayoutParams.FLAG_SECURE
        val supportsScp11b = try {
            Mac.getInstance("AESCMAC")
            true
        } catch (_: NoSuchAlgorithmException) {
            false
        }
    }

    /** We observed that some devices (Pixel 2, OnePlus 6) automatically end NFC discovery
     * during the use of device camera when scanning QR codes. To handle NFC events correctly,
     * this receiver restarts the YubiKit NFC discovery when the QR Scanner camera is closed.
     */
    class QRScannerCameraClosedBR : BroadcastReceiver() {

        private val logger = LoggerFactory.getLogger(QRScannerCameraClosedBR::class.java)

        companion object {
            val intentFilter = IntentFilter("com.yubico.authenticator.QRScannerView.CameraClosed")
        }

        override fun onReceive(context: Context?, intent: Intent?) {
            logger.debug("Restarting nfc discovery after camera was closed.")
            (context as? MainActivity)?.startNfcDiscovery()
        }
    }

    private val sharedPreferencesListener = OnSharedPreferenceChangeListener { _, key ->
        if (AppPreferences.PREF_NFC_SILENCE_SOUNDS == key) {
            stopNfcDiscovery()
            startNfcDiscovery()
        }
    }

    class NfcAdapterStateChangedBR : BroadcastReceiver() {

        private val logger = LoggerFactory.getLogger(NfcAdapterStateChangedBR::class.java)

        companion object {
            val intentFilter = IntentFilter("android.nfc.action.ADAPTER_STATE_CHANGED")
        }

        override fun onReceive(context: Context?, intent: Intent?) {
            intent?.let {
                val state = it.getIntExtra("android.nfc.extra.ADAPTER_STATE", 0)
                logger.debug("NfcAdapter state changed to {}", state)
                if (state == STATE_ON || state == STATE_TURNING_OFF) {
                    (context as? MainActivity)?.appMethodChannel?.nfcAdapterStateChanged(state == STATE_ON)
                }
            }

        }
    }

    inner class AppMethodChannel(messenger: BinaryMessenger) {

        private val methodChannel = MethodChannel(messenger, "app.methods")

        init {
            methodChannel.setMethodCallHandler { methodCall, result ->
                when (methodCall.method) {
                    "allowScreenshots" -> result.success(
                        allowScreenshots(
                            methodCall.arguments as Boolean,
                        )
                    )

                    "getPrimaryColor" -> result.success(
                        getPrimaryColor(this@MainActivity)
                    )

                    "getAndroidSdkVersion" -> result.success(
                        Build.VERSION.SDK_INT
                    )

                    "preserveConnectionOnPause" -> {
                        preserveConnectionOnPause = true
                        result.success(
                            true
                        )
                    }

                    "setPrimaryClip" -> {
                        val toClipboard = methodCall.argument<String>("toClipboard")
                        val isSensitive = methodCall.argument<Boolean>("isSensitive")
                        if (toClipboard != null && isSensitive != null) {
                            ClipboardUtil.setPrimaryClip(
                                this@MainActivity,
                                toClipboard,
                                isSensitive
                            )
                        }
                        result.success(true)
                    }

                    "hasCamera" -> {
                        val cameraService =
                            getSystemService(CAMERA_SERVICE) as CameraManager
                        result.success(
                            cameraService.cameraIdList.any {
                                cameraService.getCameraCharacteristics(it)
                                    .get(CameraCharacteristics.LENS_FACING) == CameraCharacteristics.LENS_FACING_BACK
                            }
                        )
                    }

                    "hasNfc" -> result.success(
                        packageManager.hasSystemFeature(PackageManager.FEATURE_NFC)
                    )

                    "isNfcEnabled" -> {
                        val nfcAdapter = NfcAdapter.getDefaultAdapter(this@MainActivity)

                        result.success(
                            nfcAdapter != null && nfcAdapter.isEnabled
                        )
                    }

                    "openNfcSettings" -> {
                        startActivity(Intent(ACTION_NFC_SETTINGS))
                        result.success(true)
                    }

                    else -> logger.warn("Unknown app method: {}", methodCall.method)
                }
            }
        }

        fun nfcAdapterStateChanged(value: Boolean) {
            methodChannel.invokeMethod(
                "nfcAdapterStateChanged",
                JSONObject(mapOf("enabled" to value)).toString()
            )
        }

        fun nfcStateChanged(activityState: NfcState) {
            lifecycleScope.launch(Dispatchers.Main) {
                methodChannel.invokeMethod(
                    "nfcStateChanged",
                    JSONObject(mapOf("state" to activityState.value)).toString()
                )
            }
        }

        fun appContextChanged(appContext: OperationContext) {
            lifecycleScope.launch(Dispatchers.Main) {
                methodChannel.invokeMethod(
                    "appContextChanged",
                    JSONObject(mapOf("appContext" to appContext.value)).toString()
                )
            }
        }
    }

    private fun allowScreenshots(value: Boolean): Boolean {
        // Note that FLAG_SECURE is the inverse of allowScreenshots
        if (value) {
            logger.debug("Clearing FLAG_SECURE (allow screenshots)")
            window.clearFlags(FLAG_SECURE)
        } else {
            logger.debug("Setting FLAG_SECURE (disallow screenshots)")
            window.setFlags(FLAG_SECURE, FLAG_SECURE)
        }

        return FLAG_SECURE != (window.attributes.flags and FLAG_SECURE)
    }

    private fun getPrimaryColor(context: Context): Int? {
        if (DynamicColors.isDynamicColorAvailable()) {
            val dynamicColorContext = DynamicColors.wrapContextIfAvailable(
                context,
                com.google.android.material.R.style.ThemeOverlay_Material3_DynamicColors_DayNight
            )

            val typedArray = dynamicColorContext.obtainStyledAttributes(
                intArrayOf(
                    android.R.attr.colorPrimary,
                )
            )
            try {
                return if (typedArray.hasValue(0))
                    typedArray.getColor(0, 0)
                else
                    null
            } finally {
                typedArray.recycle()
            }
        }
        return null
    }

    @SuppressLint("SourceLockedOrientationActivity")
    private fun forcePortraitOrientation() {
        requestedOrientation = ActivityInfo.SCREEN_ORIENTATION_PORTRAIT
    }

    private fun allowAnyOrientation() {
        requestedOrientation = ActivityInfo.SCREEN_ORIENTATION_UNSPECIFIED
    }

    private fun isPortraitOnly() = resources.getBoolean(R.bool.portrait_only)

    private val defaultLogLevel =
        if (BuildConfig.DEBUG) Log.LogLevel.TRAFFIC else Log.LogLevel.INFO
}<|MERGE_RESOLUTION|>--- conflicted
+++ resolved
@@ -130,13 +130,11 @@
     override fun onCreate(savedInstanceState: Bundle?) {
         super.onCreate(savedInstanceState)
 
-<<<<<<< HEAD
+        Log.setLevel(defaultLogLevel)
+        logger.info("Application startup")
+
         Security.removeProvider("BC")
         Security.insertProviderAt(BouncyCastleProvider(), 1)
-=======
-        Log.setLevel(defaultLogLevel)
-        logger.info("Application startup")
->>>>>>> a7e00a40
 
         if (isPortraitOnly()) {
             forcePortraitOrientation()
