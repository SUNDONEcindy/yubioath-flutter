--- conflicted
+++ resolved
@@ -2,12 +2,10 @@
   - desktop_drop (0.0.1):
     - FlutterMacOS
   - FlutterMacOS (1.0.0)
-<<<<<<< HEAD
+  - local_notifier (0.1.0):
+    - FlutterMacOS
   - path_provider_foundation (0.0.1):
     - Flutter
-=======
-  - local_notifier (0.1.0):
->>>>>>> 82bc0965
     - FlutterMacOS
   - screen_retriever (0.0.1):
     - FlutterMacOS
@@ -24,11 +22,8 @@
 DEPENDENCIES:
   - desktop_drop (from `Flutter/ephemeral/.symlinks/plugins/desktop_drop/macos`)
   - FlutterMacOS (from `Flutter/ephemeral`)
-<<<<<<< HEAD
+  - local_notifier (from `Flutter/ephemeral/.symlinks/plugins/local_notifier/macos`)
   - path_provider_foundation (from `Flutter/ephemeral/.symlinks/plugins/path_provider_foundation/macos`)
-=======
-  - local_notifier (from `Flutter/ephemeral/.symlinks/plugins/local_notifier/macos`)
->>>>>>> 82bc0965
   - screen_retriever (from `Flutter/ephemeral/.symlinks/plugins/screen_retriever/macos`)
   - shared_preferences_foundation (from `Flutter/ephemeral/.symlinks/plugins/shared_preferences_foundation/macos`)
   - tray_manager (from `Flutter/ephemeral/.symlinks/plugins/tray_manager/macos`)
@@ -40,13 +35,10 @@
     :path: Flutter/ephemeral/.symlinks/plugins/desktop_drop/macos
   FlutterMacOS:
     :path: Flutter/ephemeral
-<<<<<<< HEAD
+  local_notifier:
+    :path: Flutter/ephemeral/.symlinks/plugins/local_notifier/macos
   path_provider_foundation:
     :path: Flutter/ephemeral/.symlinks/plugins/path_provider_foundation/macos
-=======
-  local_notifier:
-    :path: Flutter/ephemeral/.symlinks/plugins/local_notifier/macos
->>>>>>> 82bc0965
   screen_retriever:
     :path: Flutter/ephemeral/.symlinks/plugins/screen_retriever/macos
   shared_preferences_foundation:
@@ -61,11 +53,8 @@
 SPEC CHECKSUMS:
   desktop_drop: 69eeff437544aa619c8db7f4481b3a65f7696898
   FlutterMacOS: 8f6f14fa908a6fb3fba0cd85dbd81ec4b251fb24
-<<<<<<< HEAD
+  local_notifier: e9506bc66fc70311e8bc7291fb70f743c081e4ff
   path_provider_foundation: 37748e03f12783f9de2cb2c4eadfaa25fe6d4852
-=======
-  local_notifier: e9506bc66fc70311e8bc7291fb70f743c081e4ff
->>>>>>> 82bc0965
   screen_retriever: 59634572a57080243dd1bf715e55b6c54f241a38
   shared_preferences_foundation: 986fc17f3d3251412d18b0265f9c64113a8c2472
   tray_manager: 9064e219c56d75c476e46b9a21182087930baf90
