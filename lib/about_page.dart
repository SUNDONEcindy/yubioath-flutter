--- conflicted
+++ resolved
@@ -119,16 +119,6 @@
                     );
                   },
                 ),
-<<<<<<< HEAD
-                onPressed: () {
-                  launchUrl(
-                    Platform.isAndroid
-                        // Android Beta feedback form
-                        ? Uri.parse('https://forms.gle/2J81Kh8rnzBrtNc69')
-                        // Desktop Beta feedback form
-                        : Uri.parse('https://forms.gle/nYPVWcFnqoprZX1S9'),
-                    mode: LaunchMode.externalApplication,
-=======
                 TextButton(
                   child: Text(
                     AppLocalizations.of(context)!.general_i_need_help,
@@ -182,7 +172,6 @@
                           AppLocalizations.of(context)!
                               .general_diagnostics_copied);
                     },
->>>>>>> f22d64d6
                   );
                 },
               ),
