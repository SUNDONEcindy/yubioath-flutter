/*
 * Copyright (C) 2022 Yubico.
 *
 * Licensed under the Apache License, Version 2.0 (the "License");
 * you may not use this file except in compliance with the License.
 * You may obtain a copy of the License at
 *
 *       http://www.apache.org/licenses/LICENSE-2.0
 *
 * Unless required by applicable law or agreed to in writing, software
 * distributed under the License is distributed on an "AS IS" BASIS,
 * WITHOUT WARRANTIES OR CONDITIONS OF ANY KIND, either express or implied.
 * See the License for the specific language governing permissions and
 * limitations under the License.
 */

import 'dart:async';
import 'dart:io';

import 'package:flutter/gestures.dart';
import 'package:flutter/material.dart';
import 'package:flutter_gen/gen_l10n/app_localizations.dart';
import 'package:flutter_riverpod/flutter_riverpod.dart';
import 'package:material_symbols_icons/symbols.dart';
import 'package:shared_preferences/shared_preferences.dart';

import '../../core/state.dart';
import '../../management/models.dart';
import '../../widgets/delayed_visibility.dart';
import '../../widgets/file_drop_target.dart';
import '../message.dart';
import '../shortcuts.dart';
import '../state.dart';
import 'fs_dialog.dart';
import 'keys.dart';
import 'navigation.dart';

final _navigationVisibilityProvider =
    StateNotifierProvider<_VisibilityNotifier, bool>((ref) =>
        _VisibilityNotifier('NAVIGATION_VISIBILITY', ref.watch(prefProvider)));

final _detailViewVisibilityProvider =
    StateNotifierProvider<_VisibilityNotifier, bool>((ref) =>
        _VisibilityNotifier('DETAIL_VIEW_VISIBILITY', ref.watch(prefProvider)));

class _VisibilityNotifier extends StateNotifier<bool> {
  final String _key;
  final SharedPreferences _prefs;
  _VisibilityNotifier(this._key, this._prefs)
      : super(_prefs.getBool(_key) ?? true);

  void toggleExpanded() {
    final newValue = !state;
    state = newValue;
    _prefs.setBool(_key, newValue);
  }
}

// We use global keys here to maintain the content between AppPages,
// and keep track of what has been scrolled under AppBar
final _navKey = GlobalKey();
final _navExpandedKey = GlobalKey();
final _sliverTitleGlobalKey = GlobalKey();
final _sliverTitleWrapperGlobalKey = GlobalKey();
final _headerSliverGlobalKey = GlobalKey();
final _detailsViewGlobalKey = GlobalKey();
final _mainContentGlobalKey = GlobalKey();

class AppPage extends ConsumerStatefulWidget {
  final String? title;
  final String? alternativeTitle;
  final String? footnote;
  final Widget Function(BuildContext context, bool expanded) builder;
  final Widget Function(BuildContext context)? detailViewBuilder;
  final List<Widget> Function(BuildContext context, bool expanded)?
      actionsBuilder;
  final Widget Function(BuildContext context)? keyActionsBuilder;
  final bool keyActionsBadge;
  final bool centered;
  final bool delayedContent;
  final Widget Function(BuildContext context)? actionButtonBuilder;
  final Widget? fileDropOverlay;
  final Function(File file)? onFileDropped;
  final List<Capability>? capabilities;
  final Widget? headerSliver;
  const AppPage(
      {super.key,
      this.title,
      this.alternativeTitle,
      this.footnote,
      required this.builder,
      this.centered = false,
      this.keyActionsBuilder,
      this.detailViewBuilder,
      this.actionButtonBuilder,
      this.actionsBuilder,
      this.fileDropOverlay,
      this.capabilities,
      this.onFileDropped,
      this.delayedContent = false,
      this.keyActionsBadge = false,
      this.headerSliver})
      : assert(!(onFileDropped != null && fileDropOverlay == null),
            'Declaring onFileDropped requires declaring a fileDropOverlay');

  @override
  ConsumerState<ConsumerStatefulWidget> createState() => _AppPageState();
}

class _AppPageState extends ConsumerState<AppPage> {
  final _VisibilityController _sliverTitleController = _VisibilityController();
  final _VisibilityController _headerSliverController = _VisibilityController();
  final _VisibilityController _navController = _VisibilityController();
  final _VisibilityController _detailsController = _VisibilityController();
  late _VisibilitiesController _scrolledUnderController;

  final ScrollController _sliverTitleScrollController = ScrollController();

  @override
  void initState() {
    super.initState();
    _scrolledUnderController = _VisibilitiesController(
        [_sliverTitleController, _navController, _detailsController]);
  }

  @override
  void dispose() {
    _sliverTitleController.dispose();
    _headerSliverController.dispose();
    _navController.dispose();
    _detailsController.dispose();
    _scrolledUnderController.dispose();
    super.dispose();
  }

  @override
  Widget build(BuildContext context) {
    return LayoutBuilder(
      builder: (context, constraints) {
        final width = constraints.maxWidth;
        if (width < 400 ||
            (isAndroid && width < 600 && width < constraints.maxHeight)) {
          return _buildScaffold(context, true, false, false);
        }
        if (width < 800) {
          return _buildScaffold(context, true, true, false);
        }
        if (width < 1000) {
          return _buildScaffold(context, true, true, true);
        } else {
          // Fully expanded layout, close existing drawer if open
          final scaffoldState = scaffoldGlobalKey.currentState;
          if (scaffoldState?.isDrawerOpen == true) {
            scaffoldState?.closeDrawer();
          }
          return _buildScaffold(context, false, true, true);
        }
      },
    );
  }

  Widget _buildLogo(BuildContext context) {
    final color =
        Theme.of(context).brightness == Brightness.dark ? 'white' : 'green';
    return Padding(
      padding: const EdgeInsets.only(top: 16, bottom: 12),
      child: Image.asset(
        'assets/graphics/yubico-$color.png',
        alignment: Alignment.centerLeft,
        height: 28,
        filterQuality: FilterQuality.medium,
      ),
    );
  }

  Widget _buildDrawer(BuildContext context) {
    return Drawer(
        child: SafeArea(
      child: SingleChildScrollView(
        child: Column(
          children: [
            Row(
              mainAxisAlignment: MainAxisAlignment.spaceBetween,
              children: [
                Padding(
                  padding: const EdgeInsets.only(left: 16),
                  child: CloseButton(
                      color: Theme.of(context).colorScheme.onSurface),
                ),
                _buildLogo(context),
                const SizedBox(width: 48),
              ],
            ),
            Material(
                type: MaterialType.transparency,
                child: NavigationContent(key: _navExpandedKey, extended: true)),
          ],
        ),
      ),
    ));
  }

  void _scrollElement(
      BuildContext context,
      ScrollController scrollController,
      _ScrollDirection direction,
      _VisibilityController controller,
      GlobalKey targetKey,
      GlobalKey? anchorKey) {
    if (direction != _ScrollDirection.idle) {
      final currentContext = targetKey.currentContext;
      if (currentContext == null) return;

      final RenderBox renderBox =
          currentContext.findRenderObject() as RenderBox;
      final RenderBox? anchorRenderBox = anchorKey != null
          ? anchorKey.currentContext?.findRenderObject() as RenderBox?
          : null;

      final anchorHeight = anchorRenderBox != null
          ? anchorRenderBox.size.height
          : Scaffold.of(context).appBarMaxHeight!;

      final targetHeight = renderBox.size.height;
      final positionOffset = anchorRenderBox != null
          ? Offset(0, -anchorRenderBox.localToGlobal(Offset.zero).dy)
          : Offset.zero;

      final position = renderBox.localToGlobal(positionOffset);

      if (direction == _ScrollDirection.up) {
        var offset = scrollController.position.pixels +
            (targetHeight - (anchorHeight - position.dy));
        if (offset > scrollController.position.maxScrollExtent) {
          offset = scrollController.position.maxScrollExtent;
        }
        Timer.run(() {
          scrollController.animateTo(offset,
              duration: const Duration(milliseconds: 100), curve: Curves.ease);
        });
      } else {
        var offset =
            scrollController.position.pixels - (anchorHeight - position.dy);

        if (offset < scrollController.position.minScrollExtent) {
          offset = scrollController.position.minScrollExtent;
        }
        if (controller.visibility != _Visibility.visible) {
          Timer.run(() {
            scrollController.animateTo(offset,
                duration: const Duration(milliseconds: 100),
                curve: Curves.ease);
          });
        }
      }
    }
  }

  Widget _buildTitle(BuildContext context) {
    return ListenableBuilder(
      listenable: _sliverTitleController,
      builder: (context, child) {
        _scrollElement(
            context,
            _sliverTitleScrollController,
            _sliverTitleController.scrollDirection,
            _sliverTitleController,
            _sliverTitleWrapperGlobalKey,
            null);

        return Row(
          mainAxisAlignment: MainAxisAlignment.spaceBetween,
          children: [
            Flexible(
              child: Text(
                key: _sliverTitleGlobalKey,
                widget.alternativeTitle ?? widget.title!,
                style: Theme.of(context).textTheme.displaySmall!.copyWith(
                      color: widget.alternativeTitle != null
                          ? Theme.of(context)
                              .colorScheme
                              .onSurfaceVariant
                              .withOpacity(0.4)
                          : Theme.of(context)
                              .colorScheme
                              .primary
                              .withOpacity(0.9),
                    ),
                overflow: TextOverflow.ellipsis,
              ),
            ),
            if (widget.capabilities != null && widget.alternativeTitle == null)
              Wrap(
                spacing: 4.0,
                runSpacing: 8.0,
                children: [
                  ...widget.capabilities!.map((c) => CapabilityBadge(c))
                ],
              )
          ],
        );
      },
    );
  }

  double _getTitleHeight(BuildContext context) {
    final Size size = (TextPainter(
            text: TextSpan(
                text: widget.title,
                style: Theme.of(context)
                    .textTheme
                    .displaySmall), // Same style as title
            maxLines: 1,
            textScaler: MediaQuery.textScalerOf(context),
            textDirection: TextDirection.ltr)
          ..layout())
        .size;
    return size.height;
  }

  Widget? _buildAppBarTitle(
      BuildContext context, bool hasRail, bool hasManage, bool fullyExpanded) {
    final showNavigation = ref.watch(_navigationVisibilityProvider);
    final showDetailView = ref.watch(_detailViewVisibilityProvider);

    EdgeInsets padding;
    if (fullyExpanded) {
      padding = EdgeInsets.only(
          left: showNavigation ? 280 : 72, right: showDetailView ? 320 : 0.0);
    } else if (!hasRail && hasManage) {
      padding = const EdgeInsets.only(right: 320);
    } else if (hasRail && hasManage) {
      padding = EdgeInsets.only(left: 72, right: showDetailView ? 320 : 0.0);
    } else if (hasRail && !hasManage) {
      padding = const EdgeInsets.only(left: 72);
    } else {
      padding = const EdgeInsets.all(0);
    }

    if (widget.title != null) {
      return ListenableBuilder(
        listenable: _sliverTitleController,
        builder: (context, child) {
          final visible =
              _sliverTitleController.visibility == _Visibility.scrolledUnder;
          return Padding(
            padding: padding,
            child: AnimatedOpacity(
              duration: const Duration(milliseconds: 300),
              opacity: visible ? 1 : 0,
              child: Text(widget.alternativeTitle ?? widget.title!),
            ),
          );
        },
      );
    }

    return null;
  }

  Widget _buildMainContent(BuildContext context, bool expanded) {
    final showDetailView = ref.watch(_detailViewVisibilityProvider);
    final actions =
        widget.actionsBuilder?.call(context, expanded && showDetailView) ?? [];
    final content = Column(
      mainAxisSize: MainAxisSize.min,
      crossAxisAlignment: widget.centered
          ? CrossAxisAlignment.center
          : CrossAxisAlignment.start,
      children: [
        widget.builder(context, expanded && showDetailView),
        if (actions.isNotEmpty)
          Align(
            alignment:
                widget.centered ? Alignment.center : Alignment.centerLeft,
            child: Padding(
              padding: const EdgeInsets.only(
                  top: 16, bottom: 0, left: 18, right: 18),
              child: Wrap(
                spacing: 8,
                runSpacing: 4,
                children: actions,
              ),
            ),
          ),
        if (widget.footnote != null)
          Padding(
            padding:
                const EdgeInsets.only(bottom: 16, top: 33, left: 18, right: 18),
            child: Opacity(
              opacity: 0.6,
              child: Text(
                widget.footnote!,
                style: Theme.of(context).textTheme.bodySmall,
              ),
            ),
          ),
      ],
    );

    final safeArea = SafeArea(
      child: widget.delayedContent
          ? DelayedVisibility(
              key: GlobalKey(), // Ensure we reset the delay on rebuild
              delay: const Duration(milliseconds: 400),
              child: content,
            )
          : content,
    );

    if (widget.centered) {
      return Stack(children: [
        if (widget.title != null)
          Positioned.fill(
            child: Align(
              alignment: Alignment.topLeft,
              child: Padding(
                padding: const EdgeInsets.only(
                    left: 18.0, right: 18.0, bottom: 24.0, top: 4.0),
                child: _buildTitle(context),
              ),
            ),
          ),
        Positioned.fill(
          // Header height = title height + vertical padding
          top: widget.title != null ? _getTitleHeight(context) + 24 : 0,
          child: Align(
            alignment: Alignment.center,
            child: ScrollConfiguration(
              behavior:
                  ScrollConfiguration.of(context).copyWith(scrollbars: false),
              child: SingleChildScrollView(
                physics: isAndroid
                    ? const ClampingScrollPhysics(
                        parent: AlwaysScrollableScrollPhysics())
                    : null,
                child: safeArea,
              ),
            ),
          ),
        )
      ]);
    }
    if (widget.title != null) {
      return _VisibilityListener(
        targetKey: _sliverTitleGlobalKey,
        controller: _sliverTitleController,
        subTargetKey:
            widget.headerSliver != null ? _headerSliverGlobalKey : null,
        subController:
            widget.headerSliver != null ? _headerSliverController : null,
        subAnchorKey:
            widget.headerSliver != null ? _sliverTitleWrapperGlobalKey : null,
        child: CustomScrollView(
          physics: isAndroid
              ? const ClampingScrollPhysics(
                  parent: AlwaysScrollableScrollPhysics())
              : null,
          controller: _sliverTitleScrollController,
          key: _mainContentGlobalKey,
          slivers: [
            SliverMainAxisGroup(
              slivers: [
                SliverPersistentHeader(
                  pinned: true,
                  delegate: _SliverTitleDelegate(
                    child: ColoredBox(
                      color: Theme.of(context).colorScheme.surface,
                      child: Padding(
                        key: _sliverTitleWrapperGlobalKey,
                        padding: const EdgeInsets.only(
                            left: 18.0, right: 18.0, bottom: 12.0, top: 4.0),
                        child: _buildTitle(context),
                      ),
                    ),
                    // Header height = title height + vertical padding
                    height: _getTitleHeight(context) + 16,
                  ),
                ),
                if (widget.headerSliver != null)
                  SliverToBoxAdapter(
                      child: ListenableBuilder(
                    listenable: _headerSliverController,
                    builder: (context, child) {
                      _scrollElement(
                          context,
                          _sliverTitleScrollController,
                          _headerSliverController.scrollDirection,
                          _headerSliverController,
                          _headerSliverGlobalKey,
                          _sliverTitleWrapperGlobalKey);

                      return Container(
                          key: _headerSliverGlobalKey,
                          child: widget.headerSliver);
                    },
                  ))
              ],
            ),
            SliverToBoxAdapter(child: safeArea)
          ],
        ),
      );
    }

    return SingleChildScrollView(
      physics: isAndroid
          ? const ClampingScrollPhysics(parent: AlwaysScrollableScrollPhysics())
          : null,
      primary: false,
      child: safeArea,
    );
  }

  Scaffold _buildScaffold(
      BuildContext context, bool hasDrawer, bool hasRail, bool hasManage) {
    final l10n = AppLocalizations.of(context)!;
    final fullyExpanded = !hasDrawer && hasRail && hasManage;
    final showNavigation = ref.watch(_navigationVisibilityProvider);
    final showDetailView = ref.watch(_detailViewVisibilityProvider);
    final hasDetailsOrKeyActions =
        widget.detailViewBuilder != null || widget.keyActionsBuilder != null;
    var body = _buildMainContent(context, hasManage);

    var navigationText = showNavigation
        ? (fullyExpanded
            ? l10n.s_collapse_navigation
            : MaterialLocalizations.of(context).openAppDrawerTooltip)
        : l10n.s_expand_navigation;

    if (widget.onFileDropped != null) {
      body = FileDropTarget(
        onFileDropped: widget.onFileDropped!,
        overlay: widget.fileDropOverlay!,
        child: body,
      );
    }
    if (hasRail || hasManage) {
      body = GestureDetector(
        behavior: HitTestBehavior.deferToChild,
        onTap: () {
          Actions.invoke(context, const EscapeIntent());
          FocusManager.instance.primaryFocus?.unfocus();
        },
        child: Row(
          crossAxisAlignment: CrossAxisAlignment.stretch,
          children: [
            if (hasRail && (!fullyExpanded || !showNavigation))
              SizedBox(
                width: 72,
                child: _VisibilityListener(
                  targetKey: _navKey,
                  controller: _navController,
                  child: SingleChildScrollView(
                    child: NavigationContent(
                      key: _navKey,
                      shouldPop: false,
                      extended: false,
                    ),
                  ),
                ),
              ),
            if (fullyExpanded && showNavigation)
              SizedBox(
                  width: 280,
                  child: _VisibilityListener(
                    controller: _navController,
                    targetKey: _navExpandedKey,
                    child: SingleChildScrollView(
                      child: Material(
                        type: MaterialType.transparency,
                        child: NavigationContent(
                          key: _navExpandedKey,
                          shouldPop: false,
                          extended: true,
                        ),
                      ),
                    ),
                  )),
            const SizedBox(width: 8),
            Expanded(child: body),
            if (hasManage &&
                !hasDetailsOrKeyActions &&
                widget.capabilities != null &&
                widget.capabilities?.first != Capability.u2f)
              // Add a placeholder for the Manage/Details column. Exceptions are:
              // - the "Security Key" because it does not have any actions/details.
              // - pages without Capabilities
              const SizedBox(width: 336), // simulate column
            if (hasManage && hasDetailsOrKeyActions && showDetailView)
              _VisibilityListener(
                controller: _detailsController,
                targetKey: _detailsViewGlobalKey,
                child: SingleChildScrollView(
                  child: Padding(
                    padding: const EdgeInsets.symmetric(horizontal: 8),
                    child: SizedBox(
                      width: 320,
                      child: Column(
                        key: _detailsViewGlobalKey,
                        children: [
                          if (widget.detailViewBuilder != null)
                            widget.detailViewBuilder!(context),
                          if (widget.keyActionsBuilder != null)
                            widget.keyActionsBuilder!(context),
                        ],
                      ),
                    ),
                  ),
                ),
              ),
          ],
        ),
      );
    }
    return Scaffold(
      key: scaffoldGlobalKey,
      appBar: _GestureDetectorAppBar(
        onTap: () {
          Actions.invoke(context, const EscapeIntent());
          FocusManager.instance.primaryFocus?.unfocus();
        },
        appBar: AppBar(
          bottom: PreferredSize(
            preferredSize: const Size.fromHeight(1.0),
            child: ListenableBuilder(
              listenable: _scrolledUnderController,
              builder: (context, child) {
                final visible = _scrolledUnderController.someIsScrolledUnder;
                return AnimatedOpacity(
                  opacity: visible ? 1 : 0,
                  duration: const Duration(milliseconds: 300),
                  child: Container(
                    color: Theme.of(context).hoverColor,
                    height: 1.0,
                  ),
                );
              },
            ),
          ),
          scrolledUnderElevation: 0.0,
          leadingWidth: hasRail ? 84 : null,
          backgroundColor: Theme.of(context).colorScheme.surface,
          title: _buildAppBarTitle(
            context,
            hasRail,
            hasManage,
            fullyExpanded,
          ),
          centerTitle: true,
          leading: hasRail
              ? Row(
                  mainAxisAlignment: MainAxisAlignment.spaceAround,
                  children: [
                    Expanded(
                        child: Padding(
                      padding: const EdgeInsets.symmetric(horizontal: 8),
                      child: IconButton(
                        icon: Icon(Symbols.menu, semanticLabel: navigationText),
                        tooltip: navigationText,
                        onPressed: fullyExpanded
                            ? () {
                                ref
                                    .read(
                                        _navigationVisibilityProvider.notifier)
                                    .toggleExpanded();
                              }
                            : () {
                                scaffoldGlobalKey.currentState?.openDrawer();
                              },
                      ),
                    )),
                    const SizedBox(width: 12),
                  ],
                )
              : Builder(
                  builder: (context) {
                    // Need to wrap with builder to get Scaffold context
                    return IconButton(
                      onPressed: () => Scaffold.of(context).openDrawer(),
                      icon: const Icon(Symbols.menu),
                    );
                  },
                ),
          actions: [
            if (widget.actionButtonBuilder == null &&
                (widget.keyActionsBuilder != null &&
                    (!hasManage || !showDetailView)))
              Padding(
                padding: const EdgeInsets.only(left: 4),
                child: IconButton(
                  key: actionsIconButtonKey,
                  onPressed: () {
                    showBlurDialog(
                      context: context,
                      barrierColor: Colors.transparent,
                      builder: (context) => FsDialog(
                        child: Padding(
                          padding: const EdgeInsets.only(top: 32),
                          child: widget.keyActionsBuilder!(context),
                        ),
                      ),
                    );
                  },
                  icon: widget.keyActionsBadge
                      ? Badge(
                          child: Icon(Symbols.more_vert,
                              semanticLabel: l10n.s_configure_yk),
                        )
                      : Icon(Symbols.more_vert,
                          semanticLabel: l10n.s_configure_yk),
                  iconSize: 24,
                  tooltip: l10n.s_configure_yk,
                  padding: const EdgeInsets.all(12),
                ),
              ),
            if (hasManage &&
                (widget.keyActionsBuilder != null ||
                    widget.detailViewBuilder != null))
              Padding(
                padding: const EdgeInsets.only(left: 4),
                child: IconButton(
                  key: toggleDetailViewIconButtonKey,
                  onPressed: () {
                    ref
                        .read(_detailViewVisibilityProvider.notifier)
                        .toggleExpanded();
                  },
                  icon: const Icon(Symbols.view_sidebar),
                  iconSize: 24,
                  tooltip: showDetailView
                      ? l10n.s_collapse_sidebar
                      : l10n.s_expand_sidebar,
                  padding: const EdgeInsets.all(12),
                ),
              ),
            if (widget.actionButtonBuilder != null)
              Padding(
                padding: const EdgeInsets.only(right: 12),
                child: widget.actionButtonBuilder!.call(context),
              ),
          ],
        ),
      ),
      drawer: hasDrawer ? _buildDrawer(context) : null,
      body: body,
    );
  }
}

<<<<<<< HEAD
class _GestureDetectorAppBar extends StatelessWidget
    implements PreferredSizeWidget {
  final AppBar appBar;
  final void Function() onTap;

  const _GestureDetectorAppBar({required this.appBar, required this.onTap});

  @override
  Widget build(BuildContext context) {
    return GestureDetector(
        behavior: HitTestBehavior.deferToChild, onTap: onTap, child: appBar);
  }

  @override
  Size get preferredSize => const Size.fromHeight(kToolbarHeight);
}

class CapabilityBadge extends StatelessWidget {
=======
class CapabilityBadge extends ConsumerWidget {
>>>>>>> 6e23be2c
  final Capability capability;
  final bool noTooltip;

  const CapabilityBadge(this.capability, {super.key, this.noTooltip = false});

  @override
  Widget build(BuildContext context, WidgetRef ref) {
    final l10n = AppLocalizations.of(context)!;
    final colorScheme = Theme.of(context).colorScheme;
    final text = Text(capability.getDisplayName(l10n));
    final (fipsCapable, fipsApproved) = ref
            .watch(currentDeviceDataProvider)
            .valueOrNull
            ?.info
            .getFipsStatus(capability) ??
        (false, false);
    final label = fipsCapable
        ? Row(
            children: [
              Icon(
                Symbols.shield,
                color: colorScheme.onSecondaryContainer,
                size: 12,
                fill: fipsApproved ? 1 : 0,
              ),
              const SizedBox(width: 4),
              text,
            ],
          )
        : text;
    return Badge(
      backgroundColor: colorScheme.secondaryContainer,
      textColor: colorScheme.onSecondaryContainer,
      padding: const EdgeInsets.symmetric(horizontal: 6),
      largeSize: MediaQuery.of(context).textScaler.scale(20),
      label: fipsCapable && !noTooltip
          ? Tooltip(
              message:
                  fipsApproved ? l10n.l_fips_approved : l10n.l_fips_capable,
              child: label,
            )
          : label,
    );
  }
}

enum _Visibility { visible, topScrolledUnder, halfScrolledUnder, scrolledUnder }

enum _ScrollDirection { idle, up, down }

class _VisibilityController with ChangeNotifier {
  _Visibility _visibility = _Visibility.visible;
  _ScrollDirection _scrollDirection = _ScrollDirection.idle;

  void setVisibility(_Visibility visibility) {
    if (visibility != _visibility) {
      _visibility = visibility;
      if (_visibility != _Visibility.visible) {
        _scrollDirection = _ScrollDirection.idle;
      }
      notifyListeners();
    }
  }

  void notifyScroll(_ScrollDirection scrollDirection) {
    if (visibility != _Visibility.scrolledUnder) {
      _scrollDirection = scrollDirection;
      notifyListeners();
    }
  }

  _ScrollDirection get scrollDirection => _scrollDirection;
  _Visibility get visibility => _visibility;
}

class _VisibilitiesController with ChangeNotifier {
  final List<_VisibilityController> controllers;
  bool someIsScrolledUnder = false;
  _VisibilitiesController(this.controllers) {
    for (var element in controllers) {
      element.addListener(() {
        _setScrolledUnder();
      });
    }
  }

  void _setScrolledUnder() {
    final val =
        controllers.any((element) => element.visibility != _Visibility.visible);
    if (val != someIsScrolledUnder) {
      someIsScrolledUnder = val;
      notifyListeners();
    }
  }
}

class _VisibilityListener extends StatefulWidget {
  final _VisibilityController controller;
  final Widget child;
  final GlobalKey targetKey;
  final _VisibilityController? subController;
  final GlobalKey? subTargetKey;
  final GlobalKey? subAnchorKey;
  const _VisibilityListener(
      {required this.controller,
      required this.child,
      required this.targetKey,
      this.subController,
      this.subTargetKey,
      this.subAnchorKey})
      : assert(
          (subController == null &&
                  subTargetKey == null &&
                  subAnchorKey == null) ||
              (subController != null &&
                  subTargetKey != null &&
                  subAnchorKey != null),
          'Declaring   requires subTargetKey and subAnchorKey, and vice versa',
        );

  @override
  State<_VisibilityListener> createState() => _VisibilityListenerState();
}

class _VisibilityListenerState extends State<_VisibilityListener> {
  bool disableScroll = false;

  @override
  Widget build(BuildContext context) => Listener(
        onPointerDown: (event) {
          setState(() {
            disableScroll = true;
          });
        },
        onPointerUp: (event) {
          setState(() {
            disableScroll = false;
          });
        },
        onPointerSignal: (event) {
          if (event is PointerScrollEvent) {
            if (!disableScroll) {
              setState(() {
                disableScroll = true;
              });
              Timer(const Duration(seconds: 1), () {
                if (mounted) {
                  setState(() {
                    disableScroll = false;
                  });
                }
              });
            }
          }
        },
        child: NotificationListener(
          onNotification: (notification) {
            if (notification is ScrollMetricsNotification ||
                notification is ScrollUpdateNotification) {
              _handleScrollUpdate(context);
            }

            if (notification is ScrollEndNotification &&
                widget.child is CustomScrollView) {
              // Disable auto scrolling for mouse wheel and scrollbar
              _handleScrollEnd(context);
            }
            return false;
          },
          child: widget.child,
        ),
      );

  void _handleScrollUpdate(
    BuildContext context,
  ) {
    widget.controller
        .setVisibility(_scrolledUnderState(context, widget.targetKey, null));

    if (widget.subController != null) {
      widget.subController!.setVisibility(_scrolledUnderState(
          context, widget.subTargetKey!, widget.subAnchorKey));
    }
  }

  void _handleScrollEnd(
    BuildContext context,
  ) {
    if (!disableScroll) {
      widget.controller.notifyScroll(_getScrollDirection(
          _scrolledUnderState(context, widget.targetKey, null)));

      if (widget.subController != null) {
        widget.subController!.notifyScroll(_getScrollDirection(
            _scrolledUnderState(
                context, widget.subTargetKey!, widget.subAnchorKey)));
      }
    }
  }

  _ScrollDirection _getScrollDirection(_Visibility visibility) {
    if (visibility == _Visibility.halfScrolledUnder) {
      return _ScrollDirection.up;
    } else if (visibility == _Visibility.topScrolledUnder) {
      return _ScrollDirection.down;
    } else {
      return _ScrollDirection.idle;
    }
  }

  _Visibility _scrolledUnderState(
    BuildContext context,
    GlobalKey targetKey,
    GlobalKey? anchorKey,
  ) {
    final currentContext = targetKey.currentContext;
    if (currentContext == null) return _Visibility.visible;

    final RenderBox renderBox = currentContext.findRenderObject() as RenderBox;
    final RenderBox? anchorRenderBox = anchorKey != null
        ? anchorKey.currentContext?.findRenderObject() as RenderBox?
        : null;

    final anchorHeight = anchorRenderBox != null
        ? anchorRenderBox.size.height
        : Scaffold.of(context).appBarMaxHeight!;

    final targetHeight = renderBox.size.height;
    final positionOffset = anchorRenderBox != null
        ? Offset(0, -anchorRenderBox.localToGlobal(Offset.zero).dy)
        : Offset.zero;

    final position = renderBox.localToGlobal(positionOffset);

    if (anchorHeight - position.dy > targetHeight - 10) {
      return _Visibility.scrolledUnder;
    } else if (anchorHeight - position.dy > targetHeight / 2) {
      return _Visibility.halfScrolledUnder;
    } else if (anchorHeight - position.dy > 0) {
      return _Visibility.topScrolledUnder;
    } else {
      return _Visibility.visible;
    }
  }
}

class _SliverTitleDelegate extends SliverPersistentHeaderDelegate {
  _SliverTitleDelegate({
    required this.height,
    required this.child,
  });
  final double height;
  final Widget child;

  @override
  double get minExtent => height;
  @override
  double get maxExtent => height;

  @override
  Widget build(
      BuildContext context, double shrinkOffset, bool overlapsContent) {
    return child;
  }

  @override
  bool shouldRebuild(_SliverTitleDelegate oldDelegate) => true;
}<|MERGE_RESOLUTION|>--- conflicted
+++ resolved
@@ -748,7 +748,6 @@
   }
 }
 
-<<<<<<< HEAD
 class _GestureDetectorAppBar extends StatelessWidget
     implements PreferredSizeWidget {
   final AppBar appBar;
@@ -766,10 +765,7 @@
   Size get preferredSize => const Size.fromHeight(kToolbarHeight);
 }
 
-class CapabilityBadge extends StatelessWidget {
-=======
 class CapabilityBadge extends ConsumerWidget {
->>>>>>> 6e23be2c
   final Capability capability;
   final bool noTooltip;
 
