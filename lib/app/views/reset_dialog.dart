--- conflicted
+++ resolved
@@ -195,28 +195,17 @@
         _resetting && (!Platform.isAndroid || usbTransport);
 
     if (widget.data.info.config.enabledCapabilities[widget
-<<<<<<< HEAD
                     .data
                     .node
                     .transport]! &
                 Capability.fido2.value !=
             0 &&
         !winNonElevated) {
-      final ctapInfo =
-          ref.watch(fidoStateProvider(widget.data.node.path)).value?.info ?? {};
-      _longTouch = ctapInfo['long_touch_for_reset'] == true;
-=======
-                .data
-                .node
-                .transport]! &
-            Capability.fido2.value !=
-        0) {
       if (isDesktop) {
         // on desktop we have direct access to the ctap info
         final ctapInfo =
             ref.watch(fidoStateProvider(widget.data.node.path)).value?.info ??
             {};
->>>>>>> 805eb1ed
 
         _updateResetParameters(
           ctapInfo['long_touch_for_reset'] == true,
