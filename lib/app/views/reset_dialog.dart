/*
 * Copyright (C) 2024-2025 Yubico.
 *
 * Licensed under the Apache License, Version 2.0 (the "License");
 * you may not use this file except in compliance with the License.
 * You may obtain a copy of the License at
 *
 *       http://www.apache.org/licenses/LICENSE-2.0
 *
 * Unless required by applicable law or agreed to in writing, software
 * distributed under the License is distributed on an "AS IS" BASIS,
 * WITHOUT WARRANTIES OR CONDITIONS OF ANY KIND, either express or implied.
 * See the License for the specific language governing permissions and
 * limitations under the License.
 */

import 'dart:async';
import 'dart:io';

import 'package:flutter/material.dart';

import 'package:flutter_riverpod/flutter_riverpod.dart';
import 'package:logging/logging.dart';
import 'package:material_symbols_icons/symbols.dart';

import '../../app/logging.dart';
import '../../core/models.dart';
import '../../core/state.dart';
import '../../desktop/models.dart';
import '../../desktop/state.dart';
import '../../exception/cancellation_exception.dart';
import '../../fido/models.dart';
import '../../fido/state.dart';
import '../../generated/l10n/app_localizations.dart';
import '../../management/models.dart';
import '../../management/state.dart';
import '../../oath/state.dart';
import '../../piv/keys.dart';
import '../../piv/state.dart';
import '../../widgets/responsive_dialog.dart';
import '../features.dart' as features;
import '../message.dart';
import '../models.dart';
import '../state.dart';
import 'elevate_fido_buttons.dart';
import 'keys.dart';

final _log = Logger('fido.views.reset_dialog');

extension on Capability {
  IconData get _icon => switch (this) {
    Capability.oath => Symbols.supervisor_account,
    Capability.fido2 => Symbols.passkey,
    Capability.piv => Symbols.id_card,
    _ => throw UnsupportedError('Icon not defined'),
  };
}

List<Capability> getResetCapabilities(FeatureProvider hasFeature) => [
  if (hasFeature(features.oath)) Capability.oath,
  if (hasFeature(features.fido)) Capability.fido2,
  if (hasFeature(features.piv)) Capability.piv,
];

class ResetDialog extends ConsumerStatefulWidget {
  final YubiKeyData data;
  final Capability? application;
  const ResetDialog(this.data, {super.key, this.application});

  @override
  ConsumerState<ConsumerStatefulWidget> createState() => _ResetDialogState();
}

class _ResetDialogState extends ConsumerState<ResetDialog> {
  late Capability? _application;
  late bool _globalReset;
  late bool _longTouch;
  // If empty, FIDO reset is enabled for the current transport.
  // Otherwise, the reset is disabled for the current transport and requires
  // one of the listed transports to be used instead.
  List<Transport> _fidoDisabledRequiredTransports = [];
  StreamSubscription<InteractionEvent>? _subscription;
  InteractionEvent? _interaction;
  int _currentStep = -1;
  bool _resetting = false;
  late final int _totalSteps;

  @override
  void initState() {
    super.initState();
    final nfc = widget.data.node.transport == Transport.nfc;
    _totalSteps = nfc ? 2 : 4;
    _globalReset = _isGlobalReset();
    _application = !_globalReset ? widget.application : null;
  }

  @override
  void dispose() {
    _subscription?.cancel();
    super.dispose();
  }

  String _getMessage() {
    final l10n = AppLocalizations.of(context);
    final nfc = widget.data.node.transport == Transport.nfc;
    if (_currentStep == _totalSteps) {
      return l10n.l_fido_app_reset;
    }
    return switch (_interaction) {
      InteractionEvent.remove =>
        nfc ? l10n.l_remove_yk_from_reader : l10n.l_unplug_yk,
      InteractionEvent.insert =>
        nfc ? l10n.l_replace_yk_on_reader : l10n.l_reinsert_yk,
      InteractionEvent.touch =>
        _longTouch ? l10n.l_long_touch_button_now : l10n.l_touch_button_now,
      InteractionEvent.wait => l10n.s_please_wait,
      null => '',
    };
  }

  bool _isGlobalReset() {
    final enabled =
        widget.data.info.config.enabledCapabilities[widget
            .data
            .node
            .transport] ??
        0;
    final isBio = [
      FormFactor.usbABio,
      FormFactor.usbCBio,
    ].contains(widget.data.info.formFactor);
    return isBio && (enabled & Capability.piv.value) != 0;
  }

  @override
  Widget build(BuildContext context) {
    final hasFeature = ref.watch(featureProvider);
    final supported =
        widget.data.info.supportedCapabilities[widget.data.node.transport] ?? 0;

    final l10n = AppLocalizations.of(context);
    final usbTransport = widget.data.node.transport == Transport.usb;

    double progress = _currentStep == -1 ? 0.0 : _currentStep / _totalSteps;
    final needsElevation =
        Platform.isWindows &&
        _application == Capability.fido2 &&
        !ref.watch(rpcStateProvider.select((state) => state.isAdmin));

    // show the progress widgets on desktop, or on Android when using USB
    final showResetProgress =
        _resetting && (!Platform.isAndroid || usbTransport);

    if (widget.data.info.config.enabledCapabilities[widget
                .data
                .node
                .transport]! &
            Capability.fido2.value !=
        0) {
      final ctapInfo =
          ref.watch(fidoStateProvider(widget.data.node.path)).value?.info ?? {};
      _longTouch = ctapInfo['long_touch_for_reset'] == true;

      final transportsForReset =
          ctapInfo['transports_for_reset'] as List? ?? [];
      if (transportsForReset.isNotEmpty &&
          !transportsForReset.contains(widget.data.node.transport.name)) {
        _fidoDisabledRequiredTransports = [
          for (var t in transportsForReset) Transport.values.byName(t),
        ];
      } else {
        _fidoDisabledRequiredTransports = [];
      }
    }

    return ResponsiveDialog(
      title: Text(l10n.s_factory_reset),
      key: factoryResetCancel,
      allowCancel: !_resetting || _application == Capability.fido2,
      onCancel: switch (_application) {
        Capability.fido2 =>
          _currentStep < _totalSteps
              ? () {
                  _currentStep = -1;
                  _subscription?.cancel();
                  if (isAndroid) {
                    _resetSection();
                  }
                }
              : null,
        _ =>
          isAndroid && _application != null
              ? () {
                  _resetSection();
                }
              : null,
      },
      actions: [
        if (_currentStep < _totalSteps)
          TextButton(
<<<<<<< HEAD
            onPressed:
                !_resetting
                    ? switch (_application) {
                      Capability.fido2 =>
                        _fidoDisabledRequiredTransports.isEmpty
                            ? () async {
                              _subscription = ref
                                  .read(
                                    fidoStateProvider(
                                      widget.data.node.path,
                                    ).notifier,
                                  )
                                  .reset()
                                  .listen(
                                    (event) {
                                      setState(() {
                                        _resetting = true;
                                        _currentStep++;
                                        _interaction = event;
                                      });
                                    },
                                    onDone: () async {
                                      setState(() {
                                        _currentStep = _totalSteps;
                                      });
                                      _subscription = null;
                                      if (isAndroid && !usbTransport) {
                                        // close the dialog after reset over NFC on Android
                                        await ref.read(withContextProvider)((
                                          context,
                                        ) async {
                                          Navigator.of(context).pop();
                                          showMessage(
                                            context,
                                            l10n.l_fido_app_reset,
                                          );
                                        });
                                      }
                                    },
                                    onError: (e) {
                                      if (e is CancellationException) {
                                        setState(() {
                                          _resetting = false;
                                          _currentStep = -1;
                                          _application = null;
                                        });
                                        return;
                                      }

                                      _log.error(
                                        'Error performing FIDO reset',
                                        e,
                                      );

                                      if (!context.mounted) return;
                                      Navigator.of(context).pop();
                                      final String errorMessage;
                                      // TODO: Make this cleaner than importing desktop specific RpcError.
                                      if (e is RpcError) {
                                        if (e.status == 'connection-error') {
                                          errorMessage =
                                              l10n.l_failed_connecting_to_fido;
                                        } else if (e.status == 'key-mismatch') {
                                          errorMessage =
                                              l10n.l_wrong_inserted_yk_error;
                                        } else if (e.status ==
                                            'user-action-timeout') {
                                          errorMessage =
                                              l10n.l_user_action_timeout_error;
                                        } else {
                                          errorMessage = e.message;
                                        }
                                      } else {
                                        errorMessage = e.toString();
                                      }
                                      showMessage(
                                        context,
                                        l10n.l_reset_failed(errorMessage),
                                        duration: const Duration(seconds: 4),
                                      );
                                    },
                                  );
                            }
                            : null,
                      Capability.oath => () async {
                        setState(() {
                          _resetting = true;
                        });
                        try {
                          await ref
                              .read(
                                oathStateProvider(
                                  widget.data.node.path,
                                ).notifier,
                              )
                              .reset();
                          await ref.read(withContextProvider)((context) async {
                            Navigator.of(context).pop();
                            showMessage(context, l10n.l_oath_application_reset);
                          });
                        } catch (e) {
                          if (e is CancellationException) {
                            setState(() {
                              _resetting = false;
                              _currentStep = -1;
                              _application = null;
                            });
                            return;
                          }
                        }
                      },
                      Capability.piv => () async {
                        setState(() {
                          _resetting = true;
                        });
=======
            onPressed: !_resetting
                ? switch (_application) {
                    Capability.fido2 => () async {
                      _subscription = ref
                          .read(
                            fidoStateProvider(widget.data.node.path).notifier,
                          )
                          .reset()
                          .listen(
                            (event) {
                              setState(() {
                                _resetting = true;
                                _currentStep++;
                                _interaction = event;
                              });
                            },
                            onDone: () async {
                              setState(() {
                                _currentStep++;
                              });
                              _subscription = null;
                              if (isAndroid && !usbTransport) {
                                // close the dialog after reset over NFC on Android
                                await ref.read(withContextProvider)((
                                  context,
                                ) async {
                                  Navigator.of(context).pop();
                                  showMessage(context, l10n.l_fido_app_reset);
                                });
                              }
                            },
                            onError: (e) {
                              if (e is CancellationException) {
                                setState(() {
                                  _resetting = false;
                                  _currentStep = -1;
                                  _application = null;
                                });
                                return;
                              }

                              _log.error('Error performing FIDO reset', e);

                              if (!context.mounted) return;
                              Navigator.of(context).pop();
                              final String errorMessage;
                              // TODO: Make this cleaner than importing desktop specific RpcError.
                              if (e is RpcError) {
                                if (e.status == 'connection-error') {
                                  errorMessage =
                                      l10n.l_failed_connecting_to_fido;
                                } else if (e.status == 'key-mismatch') {
                                  errorMessage = l10n.l_wrong_inserted_yk_error;
                                } else if (e.status == 'user-action-timeout') {
                                  errorMessage =
                                      l10n.l_user_action_timeout_error;
                                } else {
                                  errorMessage = e.message;
                                }
                              } else {
                                errorMessage = e.toString();
                              }
                              showMessage(
                                context,
                                l10n.l_reset_failed(errorMessage),
                                duration: const Duration(seconds: 4),
                              );
                            },
                          );
                    },
                    Capability.oath => () async {
                      setState(() {
                        _resetting = true;
                      });
                      try {
>>>>>>> f02c8c6c
                        await ref
                            .read(
                              oathStateProvider(widget.data.node.path).notifier,
                            )
                            .reset();
                        await ref.read(withContextProvider)((context) async {
                          Navigator.of(context).pop();
                          showMessage(context, l10n.l_oath_application_reset);
                        });
                      } catch (e) {
                        if (e is CancellationException) {
                          setState(() {
                            _resetting = false;
                            _currentStep = -1;
                            _application = null;
                          });
                          return;
                        }
                      }
                    },
                    Capability.piv => () async {
                      setState(() {
                        _resetting = true;
                      });
                      await ref
                          .read(
                            pivStateProvider(widget.data.node.path).notifier,
                          )
                          .reset();

                      // Show dismissed banner upon reset
                      ref
                          .read(
                            dismissedBannersProvider(
                              widget.data.info.serial,
                            ).notifier,
                          )
                          .showBanner(pivPinDefaultBannerKey);

                      await ref.read(withContextProvider)((context) async {
                        Navigator.of(context).pop();
                        showMessage(context, l10n.l_piv_app_reset);
                      });
                    },
                    null =>
                      _globalReset
                          ? () async {
                              setState(() {
                                _resetting = true;
                              });
                              await ref
                                  .read(
                                    managementStateProvider(
                                      widget.data.node.path,
                                    ).notifier,
                                  )
                                  .deviceReset();
                              await ref.read(withContextProvider)((
                                context,
                              ) async {
                                Navigator.of(context).pop();
                                showMessage(context, l10n.s_factory_reset);
                              });
                            }
                          : null,
                    _ => throw UnsupportedError('Application cannot be reset'),
                  }
                : null,
            key: factoryResetReset,
            child: Text(l10n.s_reset),
          ),
      ],
      builder: (context, _) => Padding(
        padding: const EdgeInsets.symmetric(horizontal: 18.0),
        child: Column(
          crossAxisAlignment: CrossAxisAlignment.start,
          children:
              [
                    if (!_globalReset)
                      Builder(
                        builder: (context) {
                          final width = MediaQuery.of(context).size.width;
                          final showLabels = width > 320;
                          final enabled =
                              widget.data.info.config.enabledCapabilities[widget
                                  .data
                                  .node
                                  .transport] ??
                              0;
                          return SegmentedButton<Capability>(
                            emptySelectionAllowed: true,
                            segments: getResetCapabilities(hasFeature)
                                .where((c) => supported & c.value != 0)
                                .map(
                                  (c) => ButtonSegment(
                                    value: c,
                                    icon: Icon(
                                      c._icon,
                                      key: switch (c) {
                                        Capability.oath =>
                                          factoryResetPickResetOath,
                                        Capability.fido2 =>
                                          factoryResetPickResetFido2,
                                        Capability.piv =>
                                          factoryResetPickResetPiv,
                                        _ => const Key('_invalid'), // no reset
                                      },
                                    ),
                                    label: showLabels
                                        ? Text(c.getDisplayName(l10n))
                                        : null,
                                    tooltip: !showLabels
                                        ? c.getDisplayName(l10n)
                                        : null,
                                    enabled:
                                        enabled & c.value != 0 &&
                                        (_currentStep == -1),
                                  ),
                                )
                                .toList(),
                            selected: _application != null
                                ? {_application!}
                                : {},
                            onSelectionChanged: (selected) {
                              setState(() {
                                _application = selected.first;
                              });
                            },
<<<<<<< HEAD
                          ),
                        Text(
                          switch (_application) {
                            Capability.oath => l10n.p_warning_factory_reset,
                            Capability.piv => l10n.p_warning_piv_reset,
                            Capability.fido2 => l10n.p_warning_deletes_accounts,
                            _ =>
                              _globalReset
                                  ? l10n.p_warning_global_reset
                                  : l10n.p_factory_reset_an_app,
                          },
                          style: Theme.of(context).textTheme.bodyMedium
                              ?.copyWith(fontWeight: FontWeight.w700),
                        ),
                        if (needsElevation) ...[
                          Text(l10n.p_elevated_permissions_required),
                          const ElevateFidoButtons(),
                        ] else ...[
                          Text(switch (_application) {
                            Capability.oath =>
                              l10n.p_warning_disable_credentials,
                            Capability.piv => l10n.p_warning_piv_reset_desc,
                            Capability.fido2 =>
                              _fidoDisabledRequiredTransports.isEmpty
                                  ? l10n.p_warning_disable_accounts
                                  : l10n.p_transports_required_for_reset(
                                    _fidoDisabledRequiredTransports
                                        .map((t) => t.getDisplayName(l10n))
                                        .join(', '),
                                  ),
                            _ =>
                              _globalReset
                                  ? l10n.p_warning_global_reset_desc
                                  : l10n.p_factory_reset_desc,
                          }),
                        ],
                        if (showResetProgress)
                          if (_application == Capability.fido2 &&
                              _currentStep >= 0) ...[
                            Text('${l10n.s_status}: ${_getMessage()}'),
                            LinearProgressIndicator(value: progress),
                          ] else
                            const LinearProgressIndicator(),
                      ]
                      .map(
                        (e) => Padding(
                          padding: const EdgeInsets.symmetric(vertical: 8.0),
                          child: e,
                        ),
                      )
                      .toList(),
            ),
          ),
=======
                          );
                        },
                      ),
                    Text(
                      switch (_application) {
                        Capability.oath => l10n.p_warning_factory_reset,
                        Capability.piv => l10n.p_warning_piv_reset,
                        Capability.fido2 => l10n.p_warning_deletes_accounts,
                        _ =>
                          _globalReset
                              ? l10n.p_warning_global_reset
                              : l10n.p_factory_reset_an_app,
                      },
                      style: Theme.of(context).textTheme.bodyMedium?.copyWith(
                        fontWeight: FontWeight.w700,
                      ),
                    ),
                    if (needsElevation) ...[
                      Text(l10n.p_elevated_permissions_required),
                      const ElevateFidoButtons(),
                    ] else ...[
                      Text(switch (_application) {
                        Capability.oath => l10n.p_warning_disable_credentials,
                        Capability.piv => l10n.p_warning_piv_reset_desc,
                        Capability.fido2 => l10n.p_warning_disable_accounts,
                        _ =>
                          _globalReset
                              ? l10n.p_warning_global_reset_desc
                              : l10n.p_factory_reset_desc,
                      }),
                    ],
                    if (showResetProgress)
                      if (_application == Capability.fido2 &&
                          _currentStep >= 0) ...[
                        Text('${l10n.s_status}: ${_getMessage()}'),
                        LinearProgressIndicator(value: progress),
                      ] else
                        const LinearProgressIndicator(),
                  ]
                  .map(
                    (e) => Padding(
                      padding: const EdgeInsets.symmetric(vertical: 8.0),
                      child: e,
                    ),
                  )
                  .toList(),
        ),
      ),
>>>>>>> f02c8c6c
    );
  }

  void _resetSection() {
    ref.read(currentSectionProvider.notifier).setCurrentSection(Section.home);
  }
}<|MERGE_RESOLUTION|>--- conflicted
+++ resolved
@@ -18,7 +18,6 @@
 import 'dart:io';
 
 import 'package:flutter/material.dart';
-
 import 'package:flutter_riverpod/flutter_riverpod.dart';
 import 'package:logging/logging.dart';
 import 'package:material_symbols_icons/symbols.dart';
@@ -65,6 +64,7 @@
 class ResetDialog extends ConsumerStatefulWidget {
   final YubiKeyData data;
   final Capability? application;
+
   const ResetDialog(this.data, {super.key, this.application});
 
   @override
@@ -75,6 +75,7 @@
   late Capability? _application;
   late bool _globalReset;
   late bool _longTouch;
+
   // If empty, FIDO reset is enabled for the current transport.
   // Otherwise, the reset is disabled for the current transport and requires
   // one of the listed transports to be used instead.
@@ -198,13 +199,11 @@
       actions: [
         if (_currentStep < _totalSteps)
           TextButton(
-<<<<<<< HEAD
-            onPressed:
-                !_resetting
-                    ? switch (_application) {
-                      Capability.fido2 =>
-                        _fidoDisabledRequiredTransports.isEmpty
-                            ? () async {
+            onPressed: !_resetting
+                ? switch (_application) {
+                    Capability.fido2 =>
+                      _fidoDisabledRequiredTransports.isEmpty
+                          ? () async {
                               _subscription = ref
                                   .read(
                                     fidoStateProvider(
@@ -282,115 +281,12 @@
                                     },
                                   );
                             }
-                            : null,
-                      Capability.oath => () async {
-                        setState(() {
-                          _resetting = true;
-                        });
-                        try {
-                          await ref
-                              .read(
-                                oathStateProvider(
-                                  widget.data.node.path,
-                                ).notifier,
-                              )
-                              .reset();
-                          await ref.read(withContextProvider)((context) async {
-                            Navigator.of(context).pop();
-                            showMessage(context, l10n.l_oath_application_reset);
-                          });
-                        } catch (e) {
-                          if (e is CancellationException) {
-                            setState(() {
-                              _resetting = false;
-                              _currentStep = -1;
-                              _application = null;
-                            });
-                            return;
-                          }
-                        }
-                      },
-                      Capability.piv => () async {
-                        setState(() {
-                          _resetting = true;
-                        });
-=======
-            onPressed: !_resetting
-                ? switch (_application) {
-                    Capability.fido2 => () async {
-                      _subscription = ref
-                          .read(
-                            fidoStateProvider(widget.data.node.path).notifier,
-                          )
-                          .reset()
-                          .listen(
-                            (event) {
-                              setState(() {
-                                _resetting = true;
-                                _currentStep++;
-                                _interaction = event;
-                              });
-                            },
-                            onDone: () async {
-                              setState(() {
-                                _currentStep++;
-                              });
-                              _subscription = null;
-                              if (isAndroid && !usbTransport) {
-                                // close the dialog after reset over NFC on Android
-                                await ref.read(withContextProvider)((
-                                  context,
-                                ) async {
-                                  Navigator.of(context).pop();
-                                  showMessage(context, l10n.l_fido_app_reset);
-                                });
-                              }
-                            },
-                            onError: (e) {
-                              if (e is CancellationException) {
-                                setState(() {
-                                  _resetting = false;
-                                  _currentStep = -1;
-                                  _application = null;
-                                });
-                                return;
-                              }
-
-                              _log.error('Error performing FIDO reset', e);
-
-                              if (!context.mounted) return;
-                              Navigator.of(context).pop();
-                              final String errorMessage;
-                              // TODO: Make this cleaner than importing desktop specific RpcError.
-                              if (e is RpcError) {
-                                if (e.status == 'connection-error') {
-                                  errorMessage =
-                                      l10n.l_failed_connecting_to_fido;
-                                } else if (e.status == 'key-mismatch') {
-                                  errorMessage = l10n.l_wrong_inserted_yk_error;
-                                } else if (e.status == 'user-action-timeout') {
-                                  errorMessage =
-                                      l10n.l_user_action_timeout_error;
-                                } else {
-                                  errorMessage = e.message;
-                                }
-                              } else {
-                                errorMessage = e.toString();
-                              }
-                              showMessage(
-                                context,
-                                l10n.l_reset_failed(errorMessage),
-                                duration: const Duration(seconds: 4),
-                              );
-                            },
-                          );
-                    },
+                          : null,
                     Capability.oath => () async {
                       setState(() {
                         _resetting = true;
                       });
                       try {
->>>>>>> f02c8c6c
                         await ref
                             .read(
                               oathStateProvider(widget.data.node.path).notifier,
@@ -519,61 +415,6 @@
                                 _application = selected.first;
                               });
                             },
-<<<<<<< HEAD
-                          ),
-                        Text(
-                          switch (_application) {
-                            Capability.oath => l10n.p_warning_factory_reset,
-                            Capability.piv => l10n.p_warning_piv_reset,
-                            Capability.fido2 => l10n.p_warning_deletes_accounts,
-                            _ =>
-                              _globalReset
-                                  ? l10n.p_warning_global_reset
-                                  : l10n.p_factory_reset_an_app,
-                          },
-                          style: Theme.of(context).textTheme.bodyMedium
-                              ?.copyWith(fontWeight: FontWeight.w700),
-                        ),
-                        if (needsElevation) ...[
-                          Text(l10n.p_elevated_permissions_required),
-                          const ElevateFidoButtons(),
-                        ] else ...[
-                          Text(switch (_application) {
-                            Capability.oath =>
-                              l10n.p_warning_disable_credentials,
-                            Capability.piv => l10n.p_warning_piv_reset_desc,
-                            Capability.fido2 =>
-                              _fidoDisabledRequiredTransports.isEmpty
-                                  ? l10n.p_warning_disable_accounts
-                                  : l10n.p_transports_required_for_reset(
-                                    _fidoDisabledRequiredTransports
-                                        .map((t) => t.getDisplayName(l10n))
-                                        .join(', '),
-                                  ),
-                            _ =>
-                              _globalReset
-                                  ? l10n.p_warning_global_reset_desc
-                                  : l10n.p_factory_reset_desc,
-                          }),
-                        ],
-                        if (showResetProgress)
-                          if (_application == Capability.fido2 &&
-                              _currentStep >= 0) ...[
-                            Text('${l10n.s_status}: ${_getMessage()}'),
-                            LinearProgressIndicator(value: progress),
-                          ] else
-                            const LinearProgressIndicator(),
-                      ]
-                      .map(
-                        (e) => Padding(
-                          padding: const EdgeInsets.symmetric(vertical: 8.0),
-                          child: e,
-                        ),
-                      )
-                      .toList(),
-            ),
-          ),
-=======
                           );
                         },
                       ),
@@ -598,7 +439,14 @@
                       Text(switch (_application) {
                         Capability.oath => l10n.p_warning_disable_credentials,
                         Capability.piv => l10n.p_warning_piv_reset_desc,
-                        Capability.fido2 => l10n.p_warning_disable_accounts,
+                        Capability.fido2 =>
+                          _fidoDisabledRequiredTransports.isEmpty
+                              ? l10n.p_warning_disable_accounts
+                              : l10n.p_transports_required_for_reset(
+                                  _fidoDisabledRequiredTransports
+                                      .map((t) => t.getDisplayName(l10n))
+                                      .join(', '),
+                                ),
                         _ =>
                           _globalReset
                               ? l10n.p_warning_global_reset_desc
@@ -622,7 +470,6 @@
                   .toList(),
         ),
       ),
->>>>>>> f02c8c6c
     );
   }
 
