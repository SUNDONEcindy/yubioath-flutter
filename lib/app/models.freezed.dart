--- conflicted
+++ resolved
@@ -821,208 +821,140 @@
 
 }
 
-<<<<<<< HEAD
-// dart format on
-=======
-abstract class _KeyCustomization implements KeyCustomization {
-  factory _KeyCustomization({
-    required final int serial,
-    @JsonKey(includeIfNull: false) final String? name,
-    @JsonKey(includeIfNull: false) @_ColorConverter() final Color? color,
-  }) = _$KeyCustomizationImpl;
-
-  factory _KeyCustomization.fromJson(Map<String, dynamic> json) =
-      _$KeyCustomizationImpl.fromJson;
-
-  @override
-  int get serial;
-  @override
-  @JsonKey(includeIfNull: false)
-  String? get name;
-  @override
-  @JsonKey(includeIfNull: false)
-  @_ColorConverter()
-  Color? get color;
-
-  /// Create a copy of KeyCustomization
-  /// with the given fields replaced by the non-null parameter values.
-  @override
-  @JsonKey(includeFromJson: false, includeToJson: false)
-  _$$KeyCustomizationImplCopyWith<_$KeyCustomizationImpl> get copyWith =>
-      throw _privateConstructorUsedError;
-}
-
-LocaleStatus _$LocaleStatusFromJson(Map<String, dynamic> json) {
-  return _LocaleStatus.fromJson(json);
-}
 
 /// @nodoc
 mixin _$LocaleStatus {
-  int get translated => throw _privateConstructorUsedError;
-  int get proofread => throw _privateConstructorUsedError;
+
+ int get translated; int get proofread;
+/// Create a copy of LocaleStatus
+/// with the given fields replaced by the non-null parameter values.
+@JsonKey(includeFromJson: false, includeToJson: false)
+@pragma('vm:prefer-inline')
+$LocaleStatusCopyWith<LocaleStatus> get copyWith => _$LocaleStatusCopyWithImpl<LocaleStatus>(this as LocaleStatus, _$identity);
 
   /// Serializes this LocaleStatus to a JSON map.
-  Map<String, dynamic> toJson() => throw _privateConstructorUsedError;
-
-  /// Create a copy of LocaleStatus
-  /// with the given fields replaced by the non-null parameter values.
-  @JsonKey(includeFromJson: false, includeToJson: false)
-  $LocaleStatusCopyWith<LocaleStatus> get copyWith =>
-      throw _privateConstructorUsedError;
-}
-
-/// @nodoc
-abstract class $LocaleStatusCopyWith<$Res> {
-  factory $LocaleStatusCopyWith(
-    LocaleStatus value,
-    $Res Function(LocaleStatus) then,
-  ) = _$LocaleStatusCopyWithImpl<$Res, LocaleStatus>;
-  @useResult
-  $Res call({int translated, int proofread});
-}
-
-/// @nodoc
-class _$LocaleStatusCopyWithImpl<$Res, $Val extends LocaleStatus>
+  Map<String, dynamic> toJson();
+
+
+@override
+bool operator ==(Object other) {
+  return identical(this, other) || (other.runtimeType == runtimeType&&other is LocaleStatus&&(identical(other.translated, translated) || other.translated == translated)&&(identical(other.proofread, proofread) || other.proofread == proofread));
+}
+
+@JsonKey(includeFromJson: false, includeToJson: false)
+@override
+int get hashCode => Object.hash(runtimeType,translated,proofread);
+
+@override
+String toString() {
+  return 'LocaleStatus(translated: $translated, proofread: $proofread)';
+}
+
+
+}
+
+/// @nodoc
+abstract mixin class $LocaleStatusCopyWith<$Res>  {
+  factory $LocaleStatusCopyWith(LocaleStatus value, $Res Function(LocaleStatus) _then) = _$LocaleStatusCopyWithImpl;
+@useResult
+$Res call({
+ int translated, int proofread
+});
+
+
+
+
+}
+/// @nodoc
+class _$LocaleStatusCopyWithImpl<$Res>
     implements $LocaleStatusCopyWith<$Res> {
-  _$LocaleStatusCopyWithImpl(this._value, this._then);
-
-  // ignore: unused_field
-  final $Val _value;
-  // ignore: unused_field
-  final $Res Function($Val) _then;
-
-  /// Create a copy of LocaleStatus
-  /// with the given fields replaced by the non-null parameter values.
-  @pragma('vm:prefer-inline')
-  @override
-  $Res call({Object? translated = null, Object? proofread = null}) {
-    return _then(
-      _value.copyWith(
-            translated:
-                null == translated
-                    ? _value.translated
-                    : translated // ignore: cast_nullable_to_non_nullable
-                        as int,
-            proofread:
-                null == proofread
-                    ? _value.proofread
-                    : proofread // ignore: cast_nullable_to_non_nullable
-                        as int,
-          )
-          as $Val,
-    );
-  }
-}
-
-/// @nodoc
-abstract class _$$LocaleStatusImplCopyWith<$Res>
-    implements $LocaleStatusCopyWith<$Res> {
-  factory _$$LocaleStatusImplCopyWith(
-    _$LocaleStatusImpl value,
-    $Res Function(_$LocaleStatusImpl) then,
-  ) = __$$LocaleStatusImplCopyWithImpl<$Res>;
-  @override
-  @useResult
-  $Res call({int translated, int proofread});
-}
-
-/// @nodoc
-class __$$LocaleStatusImplCopyWithImpl<$Res>
-    extends _$LocaleStatusCopyWithImpl<$Res, _$LocaleStatusImpl>
-    implements _$$LocaleStatusImplCopyWith<$Res> {
-  __$$LocaleStatusImplCopyWithImpl(
-    _$LocaleStatusImpl _value,
-    $Res Function(_$LocaleStatusImpl) _then,
-  ) : super(_value, _then);
-
-  /// Create a copy of LocaleStatus
-  /// with the given fields replaced by the non-null parameter values.
-  @pragma('vm:prefer-inline')
-  @override
-  $Res call({Object? translated = null, Object? proofread = null}) {
-    return _then(
-      _$LocaleStatusImpl(
-        translated:
-            null == translated
-                ? _value.translated
-                : translated // ignore: cast_nullable_to_non_nullable
-                    as int,
-        proofread:
-            null == proofread
-                ? _value.proofread
-                : proofread // ignore: cast_nullable_to_non_nullable
-                    as int,
-      ),
-    );
-  }
-}
+  _$LocaleStatusCopyWithImpl(this._self, this._then);
+
+  final LocaleStatus _self;
+  final $Res Function(LocaleStatus) _then;
+
+/// Create a copy of LocaleStatus
+/// with the given fields replaced by the non-null parameter values.
+@pragma('vm:prefer-inline') @override $Res call({Object? translated = null,Object? proofread = null,}) {
+  return _then(_self.copyWith(
+translated: null == translated ? _self.translated : translated // ignore: cast_nullable_to_non_nullable
+as int,proofread: null == proofread ? _self.proofread : proofread // ignore: cast_nullable_to_non_nullable
+as int,
+  ));
+}
+
+}
+
 
 /// @nodoc
 @JsonSerializable()
-class _$LocaleStatusImpl implements _LocaleStatus {
-  _$LocaleStatusImpl({required this.translated, required this.proofread});
-
-  factory _$LocaleStatusImpl.fromJson(Map<String, dynamic> json) =>
-      _$$LocaleStatusImplFromJson(json);
-
-  @override
-  final int translated;
-  @override
-  final int proofread;
-
-  @override
-  String toString() {
-    return 'LocaleStatus(translated: $translated, proofread: $proofread)';
-  }
-
-  @override
-  bool operator ==(Object other) {
-    return identical(this, other) ||
-        (other.runtimeType == runtimeType &&
-            other is _$LocaleStatusImpl &&
-            (identical(other.translated, translated) ||
-                other.translated == translated) &&
-            (identical(other.proofread, proofread) ||
-                other.proofread == proofread));
-  }
-
-  @JsonKey(includeFromJson: false, includeToJson: false)
-  @override
-  int get hashCode => Object.hash(runtimeType, translated, proofread);
-
-  /// Create a copy of LocaleStatus
-  /// with the given fields replaced by the non-null parameter values.
-  @JsonKey(includeFromJson: false, includeToJson: false)
-  @override
-  @pragma('vm:prefer-inline')
-  _$$LocaleStatusImplCopyWith<_$LocaleStatusImpl> get copyWith =>
-      __$$LocaleStatusImplCopyWithImpl<_$LocaleStatusImpl>(this, _$identity);
-
-  @override
-  Map<String, dynamic> toJson() {
-    return _$$LocaleStatusImplToJson(this);
-  }
-}
-
-abstract class _LocaleStatus implements LocaleStatus {
-  factory _LocaleStatus({
-    required final int translated,
-    required final int proofread,
-  }) = _$LocaleStatusImpl;
-
-  factory _LocaleStatus.fromJson(Map<String, dynamic> json) =
-      _$LocaleStatusImpl.fromJson;
-
-  @override
-  int get translated;
-  @override
-  int get proofread;
-
-  /// Create a copy of LocaleStatus
-  /// with the given fields replaced by the non-null parameter values.
-  @override
-  @JsonKey(includeFromJson: false, includeToJson: false)
-  _$$LocaleStatusImplCopyWith<_$LocaleStatusImpl> get copyWith =>
-      throw _privateConstructorUsedError;
-}
->>>>>>> 016ebc88
+
+class _LocaleStatus implements LocaleStatus {
+   _LocaleStatus({required this.translated, required this.proofread});
+  factory _LocaleStatus.fromJson(Map<String, dynamic> json) => _$LocaleStatusFromJson(json);
+
+@override final  int translated;
+@override final  int proofread;
+
+/// Create a copy of LocaleStatus
+/// with the given fields replaced by the non-null parameter values.
+@override @JsonKey(includeFromJson: false, includeToJson: false)
+@pragma('vm:prefer-inline')
+_$LocaleStatusCopyWith<_LocaleStatus> get copyWith => __$LocaleStatusCopyWithImpl<_LocaleStatus>(this, _$identity);
+
+@override
+Map<String, dynamic> toJson() {
+  return _$LocaleStatusToJson(this, );
+}
+
+@override
+bool operator ==(Object other) {
+  return identical(this, other) || (other.runtimeType == runtimeType&&other is _LocaleStatus&&(identical(other.translated, translated) || other.translated == translated)&&(identical(other.proofread, proofread) || other.proofread == proofread));
+}
+
+@JsonKey(includeFromJson: false, includeToJson: false)
+@override
+int get hashCode => Object.hash(runtimeType,translated,proofread);
+
+@override
+String toString() {
+  return 'LocaleStatus(translated: $translated, proofread: $proofread)';
+}
+
+
+}
+
+/// @nodoc
+abstract mixin class _$LocaleStatusCopyWith<$Res> implements $LocaleStatusCopyWith<$Res> {
+  factory _$LocaleStatusCopyWith(_LocaleStatus value, $Res Function(_LocaleStatus) _then) = __$LocaleStatusCopyWithImpl;
+@override @useResult
+$Res call({
+ int translated, int proofread
+});
+
+
+
+
+}
+/// @nodoc
+class __$LocaleStatusCopyWithImpl<$Res>
+    implements _$LocaleStatusCopyWith<$Res> {
+  __$LocaleStatusCopyWithImpl(this._self, this._then);
+
+  final _LocaleStatus _self;
+  final $Res Function(_LocaleStatus) _then;
+
+/// Create a copy of LocaleStatus
+/// with the given fields replaced by the non-null parameter values.
+@override @pragma('vm:prefer-inline') $Res call({Object? translated = null,Object? proofread = null,}) {
+  return _then(_LocaleStatus(
+translated: null == translated ? _self.translated : translated // ignore: cast_nullable_to_non_nullable
+as int,proofread: null == proofread ? _self.proofread : proofread // ignore: cast_nullable_to_non_nullable
+as int,
+  ));
+}
+
+
+}
+
+// dart format on