--- conflicted
+++ resolved
@@ -224,12 +224,7 @@
     _prefs.setString(_key, app.name);
   }
 
-<<<<<<< HEAD
   void notifyDeviceChanged(YubiKeyData? data) {
-    if (data == null ||
-        state.getAvailability(data) != Availability.unsupported) {
-=======
-  void _notifyDeviceChanged(YubiKeyData? data) {
     if (data == null) {
       state = _supportedApps.first;
       return;
@@ -249,7 +244,6 @@
       state = Application.passkeys;
     }
     if (state.getAvailability(data) != Availability.unsupported) {
->>>>>>> 8e2b6a1f
       // Keep current app
       return;
     }
