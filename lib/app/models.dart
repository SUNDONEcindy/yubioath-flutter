/*
 * Copyright (C) 2022 Yubico.
 *
 * Licensed under the Apache License, Version 2.0 (the "License");
 * you may not use this file except in compliance with the License.
 * You may obtain a copy of the License at
 *
 *       http://www.apache.org/licenses/LICENSE-2.0
 *
 * Unless required by applicable law or agreed to in writing, software
 * distributed under the License is distributed on an "AS IS" BASIS,
 * WITHOUT WARRANTIES OR CONDITIONS OF ANY KIND, either express or implied.
 * See the License for the specific language governing permissions and
 * limitations under the License.
 */

import 'package:collection/collection.dart';
import 'package:flutter/material.dart';
import 'package:flutter_gen/gen_l10n/app_localizations.dart';
<<<<<<< HEAD
import 'package:yubico_authenticator/app/views/keys.dart';
=======
import 'package:freezed_annotation/freezed_annotation.dart';
>>>>>>> 22c64a8b

import '../../management/models.dart';
import '../core/models.dart';
import '../core/state.dart';

part 'models.freezed.dart';

const _listEquality = ListEquality();

enum Availability { enabled, disabled, unsupported }

enum Application {
  oath,
  fido,
  otp,
  piv,
  openpgp,
  hsmauth,
  management;

  const Application();

  bool _inCapabilities(int capabilities) => switch (this) {
        Application.oath => Capability.oath.value & capabilities != 0,
        Application.fido =>
          (Capability.u2f.value | Capability.fido2.value) & capabilities != 0,
        Application.otp => Capability.otp.value & capabilities != 0,
        Application.piv => Capability.piv.value & capabilities != 0,
        Application.openpgp => Capability.openpgp.value & capabilities != 0,
        Application.hsmauth => Capability.hsmauth.value & capabilities != 0,
        Application.management => true,
      };

  String getDisplayName(AppLocalizations l10n) => switch (this) {
        Application.oath => l10n.s_authenticator,
        Application.fido => l10n.s_webauthn,
        Application.piv => l10n.s_piv,
        _ => name.substring(0, 1).toUpperCase() + name.substring(1),
      };

  Key getAppDrawerKey() => switch (this) {
        Application.oath => oathAppDrawer,
        Application.fido => fidoAppDrawer,
        Application.otp => otpAppDrawer,
        Application.piv => pivAppDrawer,
        Application.hsmauth => hsmauthAppDrawer,
        Application.management => managementAppDrawer,
        Application.openpgp => openpgpAppDrawer,
      };

  Availability getAvailability(YubiKeyData data) {
    if (this == Application.management) {
      final version = data.info.version;
      final available = (version.major > 4 || // YK5 and up
          (version.major == 4 && version.minor >= 1) || // YK4.1 and up
          version.major == 3); // NEO
      // Management can't be disabled
      return available ? Availability.enabled : Availability.unsupported;
    }

    final int supported =
        data.info.supportedCapabilities[data.node.transport] ?? 0;
    final int enabled =
        data.info.config.enabledCapabilities[data.node.transport] ?? 0;

    return _inCapabilities(supported)
        ? (_inCapabilities(enabled)
            ? Availability.enabled
            : Availability.disabled)
        : Availability.unsupported;
  }
}

@freezed
class YubiKeyData with _$YubiKeyData {
  factory YubiKeyData(DeviceNode node, String name, DeviceInfo info) =
      _YubiKeyData;
}

class DevicePath {
  final List<String> segments;

  DevicePath(List<String> path) : segments = List.unmodifiable(path);

  @override
  bool operator ==(Object other) =>
      other is DevicePath && _listEquality.equals(segments, other.segments);

  @override
  int get hashCode => Object.hashAll(segments);

  String get key => segments.join('/');

  @override
  String toString() => key;
}

@freezed
class DeviceNode with _$DeviceNode {
  const DeviceNode._();
  factory DeviceNode.usbYubiKey(
          DevicePath path, String name, UsbPid pid, DeviceInfo? info) =
      UsbYubiKeyNode;
  factory DeviceNode.nfcReader(DevicePath path, String name) = NfcReaderNode;

  Transport get transport =>
      map(usbYubiKey: (_) => Transport.usb, nfcReader: (_) => Transport.nfc);
}

enum ActionStyle { normal, primary, error }

@freezed
class ActionItem with _$ActionItem {
  factory ActionItem({
    required Widget icon,
    required String title,
    String? subtitle,
    String? shortcut,
    Widget? trailing,
    Intent? intent,
    ActionStyle? actionStyle,
    Key? key,
    Feature? feature,
  }) = _ActionItem;
}

@freezed
class WindowState with _$WindowState {
  factory WindowState({
    required bool focused,
    required bool visible,
    required bool active,
    @Default(false) bool hidden,
  }) = _WindowState;
}<|MERGE_RESOLUTION|>--- conflicted
+++ resolved
@@ -17,11 +17,7 @@
 import 'package:collection/collection.dart';
 import 'package:flutter/material.dart';
 import 'package:flutter_gen/gen_l10n/app_localizations.dart';
-<<<<<<< HEAD
-import 'package:yubico_authenticator/app/views/keys.dart';
-=======
 import 'package:freezed_annotation/freezed_annotation.dart';
->>>>>>> 22c64a8b
 
 import '../../management/models.dart';
 import '../core/models.dart';
@@ -60,16 +56,6 @@
         Application.fido => l10n.s_webauthn,
         Application.piv => l10n.s_piv,
         _ => name.substring(0, 1).toUpperCase() + name.substring(1),
-      };
-
-  Key getAppDrawerKey() => switch (this) {
-        Application.oath => oathAppDrawer,
-        Application.fido => fidoAppDrawer,
-        Application.otp => otpAppDrawer,
-        Application.piv => pivAppDrawer,
-        Application.hsmauth => hsmauthAppDrawer,
-        Application.management => managementAppDrawer,
-        Application.openpgp => openpgpAppDrawer,
       };
 
   Availability getAvailability(YubiKeyData data) {
