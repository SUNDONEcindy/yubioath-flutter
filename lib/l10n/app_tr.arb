--- conflicted
+++ resolved
@@ -42,11 +42,8 @@
     "s_import": "İçe Aktar",
     "s_overwrite": "Geçerli Olanın Üzerine Yaz",
     "s_done": "Tamamlandı",
-<<<<<<< HEAD
     "s_success": null,
-=======
     "s_loading": null,
->>>>>>> a7e00a40
     "s_more": null,
     "s_label": "Etiket",
     "s_name": "İsim",
