--- conflicted
+++ resolved
@@ -42,11 +42,8 @@
     "s_import": "導入",
     "s_overwrite": "覆寫",
     "s_done": "完成",
-<<<<<<< HEAD
     "s_success": null,
-=======
     "s_loading": null,
->>>>>>> a7e00a40
     "s_more": null,
     "s_label": "標籤",
     "s_name": "名稱",
