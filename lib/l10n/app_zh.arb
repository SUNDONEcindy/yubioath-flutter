--- conflicted
+++ resolved
@@ -42,11 +42,8 @@
     "s_import": "导入",
     "s_overwrite": "覆写",
     "s_done": "完成",
-<<<<<<< HEAD
     "s_success": null,
-=======
     "s_loading": null,
->>>>>>> a7e00a40
     "s_more": null,
     "s_label": "标签",
     "s_name": "名字",
