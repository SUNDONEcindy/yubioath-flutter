--- conflicted
+++ resolved
@@ -42,11 +42,8 @@
     "s_import": "Importovať",
     "s_overwrite": "Prepísať",
     "s_done": "Hotovo",
-<<<<<<< HEAD
     "s_success": null,
-=======
     "s_loading": null,
->>>>>>> a7e00a40
     "s_more": null,
     "s_label": "Menovka",
     "s_name": "Názov",
