/*
 * Copyright (C) 2022-2024 Yubico.
 *
 * Licensed under the Apache License, Version 2.0 (the "License");
 * you may not use this file except in compliance with the License.
 * You may obtain a copy of the License at
 *
 *       http://www.apache.org/licenses/LICENSE-2.0
 *
 * Unless required by applicable law or agreed to in writing, software
 * distributed under the License is distributed on an "AS IS" BASIS,
 * WITHOUT WARRANTIES OR CONDITIONS OF ANY KIND, either express or implied.
 * See the License for the specific language governing permissions and
 * limitations under the License.
 */

import 'package:flutter/material.dart';
import 'package:flutter_gen/gen_l10n/app_localizations.dart';
import 'package:flutter_riverpod/flutter_riverpod.dart';
import 'package:material_symbols_icons/symbols.dart';

import '../../app/models.dart';
import '../../exception/cancellation_exception.dart';
import '../../widgets/app_input_decoration.dart';
import '../../widgets/app_text_field.dart';
import '../keys.dart';
import '../models.dart';
import '../state.dart';

class PinEntryForm extends ConsumerStatefulWidget {
  final FidoState _state;
  final DeviceNode _deviceNode;
  const PinEntryForm(this._state, this._deviceNode, {super.key});

  @override
  ConsumerState<PinEntryForm> createState() => _PinEntryFormState();
}

class _PinEntryFormState extends ConsumerState<PinEntryForm> {
  final _pinController = TextEditingController();
  final _pinFocus = FocusNode();
  bool _blocked = false;
  int? _retries;
  bool _pinIsWrong = false;
  bool _isObscure = true;

  @override
  void dispose() {
    _pinController.dispose();
    _pinFocus.dispose();
    super.dispose();
  }

  void _submit() async {
    setState(() {
      _pinIsWrong = false;
      _isObscure = true;
    });
<<<<<<< HEAD
    try {
      final result = await ref
          .read(fidoStateProvider(widget._deviceNode.path).notifier)
          .unlock(_pinController.text);
      result.whenOrNull(failed: (retries, authBlocked) {
        setState(() {
          _pinController.clear();
          _pinIsWrong = true;
          _retries = retries;
          _blocked = authBlocked;
        });
=======
    final result = await ref
        .read(fidoStateProvider(widget._deviceNode.path).notifier)
        .unlock(_pinController.text);
    result.whenOrNull(failed: (retries, authBlocked) {
      _pinController.selection = TextSelection(
          baseOffset: 0, extentOffset: _pinController.text.length);
      _pinFocus.requestFocus();
      setState(() {
        _pinIsWrong = true;
        _retries = retries;
        _blocked = authBlocked;
>>>>>>> 52c613a1
      });
    } on CancellationException catch (_) {
      // ignored
    }
  }

  String? _getErrorText() {
    final l10n = AppLocalizations.of(context)!;
    if (_retries == 0) {
      return l10n.l_pin_blocked_reset;
    }
    if (_blocked) {
      return l10n.l_pin_soft_locked;
    }
    if (_retries != null) {
      return l10n.l_wrong_pin_attempts_remaining(_retries!);
    }
    return null;
  }

  @override
  Widget build(BuildContext context) {
    final l10n = AppLocalizations.of(context)!;
    final noFingerprints = widget._state.bioEnroll == false;
    return Padding(
      padding: const EdgeInsets.only(left: 18.0, right: 18, top: 8),
      child: Column(
        crossAxisAlignment: CrossAxisAlignment.start,
        children: [
          Text(l10n.l_enter_fido2_pin),
          Padding(
            padding: const EdgeInsets.only(top: 16.0, bottom: 4.0),
            child: AppTextField(
              key: pinEntry,
              autofocus: true,
              obscureText: _isObscure,
              autofillHints: const [AutofillHints.password],
              controller: _pinController,
              focusNode: _pinFocus,
              enabled: !_blocked && (_retries ?? 1) > 0,
              decoration: AppInputDecoration(
                border: const OutlineInputBorder(),
                labelText: l10n.s_pin,
                helperText: '', // Prevents dialog resizing
                errorText: _pinIsWrong ? _getErrorText() : null,
                errorMaxLines: 3,
                prefixIcon: const Icon(Symbols.pin),
                suffixIcon: IconButton(
                  icon: Icon(
                      _isObscure ? Symbols.visibility : Symbols.visibility_off),
                  onPressed: () {
                    setState(() {
                      _isObscure = !_isObscure;
                    });
                  },
                  tooltip: _isObscure ? l10n.s_show_pin : l10n.s_hide_pin,
                ),
              ),
              onChanged: (value) {
                setState(() {
                  _pinIsWrong = false;
                });
              }, // Update state on change
              onSubmitted: (_) => _submit(),
            ).init(),
          ),
          ListTile(
            leading: noFingerprints
                ? Icon(Symbols.warning_amber,
                    color: Theme.of(context).colorScheme.tertiary)
                : null,
            title: noFingerprints
                ? Text(
                    l10n.l_no_fps_added,
                    overflow: TextOverflow.fade,
                  )
                : null,
            dense: true,
            contentPadding: const EdgeInsets.symmetric(horizontal: 0),
            minLeadingWidth: 0,
            trailing: FilledButton.icon(
              key: unlockFido2WithPin,
              icon: const Icon(Symbols.lock_open),
              label: Text(l10n.s_unlock),
              onPressed: !_pinIsWrong &&
                      _pinController.text.length >=
                          widget._state.minPinLength &&
                      !_blocked
                  ? _submit
                  : null,
            ),
          ),
        ],
      ),
    );
  }
}<|MERGE_RESOLUTION|>--- conflicted
+++ resolved
@@ -56,31 +56,19 @@
       _pinIsWrong = false;
       _isObscure = true;
     });
-<<<<<<< HEAD
     try {
       final result = await ref
           .read(fidoStateProvider(widget._deviceNode.path).notifier)
           .unlock(_pinController.text);
       result.whenOrNull(failed: (retries, authBlocked) {
+        _pinController.selection = TextSelection(
+            baseOffset: 0, extentOffset: _pinController.text.length);
+        _pinFocus.requestFocus();
         setState(() {
-          _pinController.clear();
           _pinIsWrong = true;
           _retries = retries;
           _blocked = authBlocked;
         });
-=======
-    final result = await ref
-        .read(fidoStateProvider(widget._deviceNode.path).notifier)
-        .unlock(_pinController.text);
-    result.whenOrNull(failed: (retries, authBlocked) {
-      _pinController.selection = TextSelection(
-          baseOffset: 0, extentOffset: _pinController.text.length);
-      _pinFocus.requestFocus();
-      setState(() {
-        _pinIsWrong = true;
-        _retries = retries;
-        _blocked = authBlocked;
->>>>>>> 52c613a1
       });
     } on CancellationException catch (_) {
       // ignored
