import 'package:flutter/material.dart';
import 'package:flutter_riverpod/flutter_riverpod.dart';
import 'package:yubico_authenticator/user_cancelled_exception.dart';

import '../../app/message.dart';
import '../../widgets/responsive_dialog.dart';
import '../models.dart';
import '../state.dart';
import '../../app/models.dart';
import '../../app/state.dart';

class DeleteAccountDialog extends ConsumerWidget {
  final DeviceNode device;
  final OathCredential credential;
  const DeleteAccountDialog(this.device, this.credential, {super.key});

  @override
  Widget build(BuildContext context, WidgetRef ref) {
    // If current device changes, we need to pop back to the main Page.
    ref.listen<DeviceNode?>(currentDeviceProvider, (previous, next) {
      Navigator.of(context).pop(false);
    });

    final label = credential.issuer != null
        ? '${credential.issuer} (${credential.name})'
        : credential.name;

    return ResponsiveDialog(
      title: const Text('Delete account'),
      actions: [
        TextButton(
          onPressed: () async {
<<<<<<< HEAD
            try {
              await ref
                  .read(credentialListProvider(device.path).notifier)
                  .deleteAccount(credential);
              await ref.read(withContextProvider)(
                    (context) async {
                  Navigator.of(context).pop();
                  showMessage(context, 'Account deleted');
                },
              );
            } on UserCancelledException catch (_) {
              // ignored
            }
=======
            await ref
                .read(credentialListProvider(device.path).notifier)
                .deleteAccount(credential);
            await ref.read(withContextProvider)(
              (context) async {
                Navigator.of(context).pop(true);
                showMessage(context, 'Account deleted');
              },
            );
>>>>>>> 3a485b9c
          },
          child: const Text('Delete'),
        ),
      ],
      child: Column(
        crossAxisAlignment: CrossAxisAlignment.start,
        children: [
          const Text(
              'Warning! This action will delete the account from your YubiKey.'),
          Text(
            'You will no longer be able to generate OTPs for this account. Make sure to first disable this credential from the website to avoid being locked out of your account.',
            style: Theme.of(context).textTheme.bodyText1,
          ),
          Text('Account: $label'),
        ]
            .map((e) => Padding(
                  padding: const EdgeInsets.symmetric(vertical: 8.0),
                  child: e,
                ))
            .toList(),
      ),
    );
  }
}<|MERGE_RESOLUTION|>--- conflicted
+++ resolved
@@ -3,11 +3,11 @@
 import 'package:yubico_authenticator/user_cancelled_exception.dart';
 
 import '../../app/message.dart';
+import '../../app/models.dart';
+import '../../app/state.dart';
 import '../../widgets/responsive_dialog.dart';
 import '../models.dart';
 import '../state.dart';
-import '../../app/models.dart';
-import '../../app/state.dart';
 
 class DeleteAccountDialog extends ConsumerWidget {
   final DeviceNode device;
@@ -30,31 +30,19 @@
       actions: [
         TextButton(
           onPressed: () async {
-<<<<<<< HEAD
             try {
               await ref
                   .read(credentialListProvider(device.path).notifier)
                   .deleteAccount(credential);
               await ref.read(withContextProvider)(
-                    (context) async {
-                  Navigator.of(context).pop();
+                (context) async {
+                  Navigator.of(context).pop(true);
                   showMessage(context, 'Account deleted');
                 },
               );
             } on UserCancelledException catch (_) {
               // ignored
             }
-=======
-            await ref
-                .read(credentialListProvider(device.path).notifier)
-                .deleteAccount(credential);
-            await ref.read(withContextProvider)(
-              (context) async {
-                Navigator.of(context).pop(true);
-                showMessage(context, 'Account deleted');
-              },
-            );
->>>>>>> 3a485b9c
           },
           child: const Text('Delete'),
         ),
