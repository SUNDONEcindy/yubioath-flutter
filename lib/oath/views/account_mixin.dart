import 'dart:async';
import 'dart:io';
import 'dart:ui';

import 'package:flutter/material.dart';
import 'package:flutter/services.dart';
import 'package:flutter_riverpod/flutter_riverpod.dart';

import '../../app/message.dart';
import '../../app/models.dart';
import '../../app/state.dart';
import '../../cancellation_exception.dart';
import '../../widgets/circle_timer.dart';
import '../../widgets/custom_icons.dart';
import '../models.dart';
import '../state.dart';
import 'delete_account_dialog.dart';
import 'rename_account_dialog.dart';

mixin AccountMixin {
  OathCredential get credential;

  @protected
  String get label => credential.issuer != null
      ? '${credential.issuer} (${credential.name})'
      : credential.name;

  @protected
  String get title => credential.issuer ?? credential.name;

  @protected
  String? get subtitle => credential.issuer != null ? credential.name : null;

  @protected
  OathCode? getCode(WidgetRef ref) => ref.watch(codeProvider(credential));

  @protected
  String formatCode(OathCode? code) {
    final value = code?.value;
    if (value == null) {
      return '';
    } else if (value.length < 6) {
      return value;
    } else {
      var i = value.length ~/ 2;
      return '${value.substring(0, i)} ${value.substring(i)}';
    }
  }

  @protected
  bool isExpired(OathCode? code, WidgetRef ref) {
    return code == null ||
        (credential.oathType == OathType.totp &&
            ref.watch(expiredProvider(code.validTo)));
  }

  @protected
  bool isPinned(WidgetRef ref) =>
      ref.watch(favoritesProvider).contains(credential.id);

  @protected
  Future<OathCode> calculateCode(BuildContext context, WidgetRef ref) async {
    final node = ref.read(currentDeviceProvider)!;
    return await ref
        .read(credentialListProvider(node.path).notifier)
        .calculate(credential);
  }

  @protected
  void copyToClipboard(BuildContext context, WidgetRef ref) {
    final code = getCode(ref);
    if (code != null) {
      Clipboard.setData(ClipboardData(text: code.value));
      showMessage(context, 'Code copied to clipboard');
    }
  }

  @protected
  Future<OathCredential?> renameCredential(
      BuildContext context, WidgetRef ref) async {
    final node = ref.read(currentDeviceProvider)!;
    return await showBlurDialog(
      context: context,
      builder: (context) => RenameAccountDialog(node, credential),
    );
  }

  @protected
  Future<bool> deleteCredential(BuildContext context, WidgetRef ref) async {
    final node = ref.read(currentDeviceProvider)!;
    return await showBlurDialog(
          context: context,
          builder: (context) => DeleteAccountDialog(node, credential),
        ) ??
        false;
  }

  @protected
<<<<<<< HEAD
  List<MenuAction> buildActions(BuildContext context, WidgetRef ref) {
    final deviceData = ref.watch(currentDeviceDataProvider);
    if (deviceData == null) {
      return [];
    }
    final code = getCode(ref);
    final expired = isExpired(code, ref);
    final manual =
        credential.touchRequired || credential.oathType == OathType.hotp;
    final ready = expired || credential.oathType == OathType.hotp;
    final pinned = isPinned(ref);

    return [
      MenuAction(
        text: 'Copy to clipboard',
        icon: const Icon(Icons.copy),
        action: code == null || expired
            ? null
            : (context) {
                Clipboard.setData(ClipboardData(text: code.value));
                showMessage(context, 'Code copied to clipboard');
              },
      ),
      if (manual)
        MenuAction(
          text: 'Calculate',
          icon: const Icon(Icons.refresh),
          action: ready
              ? (context) async {
                  try {
                    await calculateCode(context, ref);
                  } on CancellationException catch (_) {
                    // ignored
                  }
                }
              : null,
        ),
      MenuAction(
        text: pinned ? 'Unpin account' : 'Pin account',
        icon: pinned ? pushPinStrokeIcon : const Icon(Icons.push_pin_outlined),
        action: (context) {
          ref.read(favoritesProvider.notifier).toggleFavorite(credential.id);
        },
      ),
      if (deviceData.info.version.isAtLeast(5, 3))
        MenuAction(
          icon: const Icon(Icons.edit_outlined),
          text: 'Rename account',
          action: (context) async {
            await renameCredential(context, ref);
          },
        ),
      MenuAction(
        text: 'Delete account',
        icon: const Icon(Icons.delete_outline),
        action: (context) async {
          await deleteCredential(context, ref);
        },
      ),
    ];
  }
=======
  List<MenuAction> buildActions(BuildContext context, WidgetRef ref) =>
      ref.watch(currentDeviceDataProvider).maybeWhen(
            data: (data) {
              final code = getCode(ref);
              final expired = isExpired(code, ref);
              final manual = credential.touchRequired ||
                  credential.oathType == OathType.hotp;
              final ready = expired || credential.oathType == OathType.hotp;
              final pinned = isPinned(ref);

              final shortcut = Platform.isMacOS ? '\u2318 C' : 'Ctrl+C';
              return [
                MenuAction(
                  text: 'Copy to clipboard ($shortcut)',
                  icon: const Icon(Icons.copy),
                  action: code == null || expired
                      ? null
                      : (context) {
                          Clipboard.setData(ClipboardData(text: code.value));
                          showMessage(context, 'Code copied to clipboard');
                        },
                ),
                if (manual)
                  MenuAction(
                    text: 'Calculate',
                    icon: const Icon(Icons.refresh),
                    action: ready
                        ? (context) {
                            calculateCode(context, ref);
                          }
                        : null,
                  ),
                MenuAction(
                  text: pinned ? 'Unpin account' : 'Pin account',
                  icon: pinned
                      ? pushPinStrokeIcon
                      : const Icon(Icons.push_pin_outlined),
                  action: (context) {
                    ref
                        .read(favoritesProvider.notifier)
                        .toggleFavorite(credential.id);
                  },
                ),
                if (data.info.version.isAtLeast(5, 3))
                  MenuAction(
                    icon: const Icon(Icons.edit_outlined),
                    text: 'Rename account',
                    action: (context) async {
                      await renameCredential(context, ref);
                    },
                  ),
                MenuAction(
                  text: 'Delete account',
                  icon: const Icon(Icons.delete_outline),
                  action: (context) async {
                    await deleteCredential(context, ref);
                  },
                ),
              ];
            },
            orElse: () => [],
          );
>>>>>>> 1b900e31

  @protected
  Widget buildCodeView(WidgetRef ref) {
    final code = getCode(ref);
    final expired = isExpired(code, ref);
    return AnimatedSize(
      alignment: Alignment.centerRight,
      duration: const Duration(milliseconds: 100),
      child: Builder(builder: (context) {
        return Row(
          mainAxisSize: MainAxisSize.min,
          crossAxisAlignment: CrossAxisAlignment.center,
          children: code == null
              ? [
                  Icon(
                    credential.oathType == OathType.hotp
                        ? Icons.refresh
                        : Icons.touch_app,
                  ),
                  const Text(''),
                ]
              : [
                  if (credential.oathType == OathType.totp) ...[
                    ...expired
                        ? [
                            if (credential.touchRequired) ...[
                              const Icon(Icons.touch_app),
                              const SizedBox(width: 8.0),
                            ]
                          ]
                        : [
                            SizedBox.square(
                              dimension:
                                  (IconTheme.of(context).size ?? 18) * 0.8,
                              child: CircleTimer(
                                code.validFrom * 1000,
                                code.validTo * 1000,
                              ),
                            ),
                            const SizedBox(width: 8.0),
                          ],
                  ],
                  Opacity(
                    opacity: expired ? 0.4 : 1.0,
                    child: Text(
                      formatCode(code),
                      style: const TextStyle(
                        fontFeatures: [FontFeature.tabularFigures()],
                        //fontWeight: FontWeight.w400,
                      ),
                    ),
                  ),
                ],
        );
      }),
    );
  }
}<|MERGE_RESOLUTION|>--- conflicted
+++ resolved
@@ -96,69 +96,6 @@
   }
 
   @protected
-<<<<<<< HEAD
-  List<MenuAction> buildActions(BuildContext context, WidgetRef ref) {
-    final deviceData = ref.watch(currentDeviceDataProvider);
-    if (deviceData == null) {
-      return [];
-    }
-    final code = getCode(ref);
-    final expired = isExpired(code, ref);
-    final manual =
-        credential.touchRequired || credential.oathType == OathType.hotp;
-    final ready = expired || credential.oathType == OathType.hotp;
-    final pinned = isPinned(ref);
-
-    return [
-      MenuAction(
-        text: 'Copy to clipboard',
-        icon: const Icon(Icons.copy),
-        action: code == null || expired
-            ? null
-            : (context) {
-                Clipboard.setData(ClipboardData(text: code.value));
-                showMessage(context, 'Code copied to clipboard');
-              },
-      ),
-      if (manual)
-        MenuAction(
-          text: 'Calculate',
-          icon: const Icon(Icons.refresh),
-          action: ready
-              ? (context) async {
-                  try {
-                    await calculateCode(context, ref);
-                  } on CancellationException catch (_) {
-                    // ignored
-                  }
-                }
-              : null,
-        ),
-      MenuAction(
-        text: pinned ? 'Unpin account' : 'Pin account',
-        icon: pinned ? pushPinStrokeIcon : const Icon(Icons.push_pin_outlined),
-        action: (context) {
-          ref.read(favoritesProvider.notifier).toggleFavorite(credential.id);
-        },
-      ),
-      if (deviceData.info.version.isAtLeast(5, 3))
-        MenuAction(
-          icon: const Icon(Icons.edit_outlined),
-          text: 'Rename account',
-          action: (context) async {
-            await renameCredential(context, ref);
-          },
-        ),
-      MenuAction(
-        text: 'Delete account',
-        icon: const Icon(Icons.delete_outline),
-        action: (context) async {
-          await deleteCredential(context, ref);
-        },
-      ),
-    ];
-  }
-=======
   List<MenuAction> buildActions(BuildContext context, WidgetRef ref) =>
       ref.watch(currentDeviceDataProvider).maybeWhen(
             data: (data) {
@@ -186,9 +123,13 @@
                     text: 'Calculate',
                     icon: const Icon(Icons.refresh),
                     action: ready
-                        ? (context) {
-                            calculateCode(context, ref);
+                        ? (context) async {
+                          try {
+                            await calculateCode(context, ref);
+                          } on CancellationException catch (_) {
+                            // ignored
                           }
+                        }
                         : null,
                   ),
                 MenuAction(
@@ -221,7 +162,6 @@
             },
             orElse: () => [],
           );
->>>>>>> 1b900e31
 
   @protected
   Widget buildCodeView(WidgetRef ref) {
