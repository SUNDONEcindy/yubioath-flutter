// coverage:ignore-file
// GENERATED CODE - DO NOT MODIFY BY HAND
// ignore_for_file: type=lint
// ignore_for_file: unused_element, deprecated_member_use, deprecated_member_use_from_same_package, use_function_type_syntax_for_parameters, unnecessary_const, avoid_init_to_null, invalid_override_different_default_values_named, prefer_expression_function_bodies, annotate_overrides, invalid_annotation_target, unnecessary_question_mark

part of 'models.dart';

// **************************************************************************
// FreezedGenerator
// **************************************************************************

T _$identity<T>(T value) => value;

final _privateConstructorUsedError = UnsupportedError(
    'It seems like you constructed your class using `MyClass._()`. This constructor is only meant to be used by freezed and you are not supposed to need it nor use it.\nPlease check the documentation here for more information: https://github.com/rrousselGit/freezed#adding-getters-and-methods-to-our-models');

OathCredential _$OathCredentialFromJson(Map<String, dynamic> json) {
  return _OathCredential.fromJson(json);
}

/// @nodoc
mixin _$OathCredential {
  String get deviceId => throw _privateConstructorUsedError;
  String get id => throw _privateConstructorUsedError;
  @_IssuerConverter()
  String? get issuer => throw _privateConstructorUsedError;
  String get name => throw _privateConstructorUsedError;
  OathType get oathType => throw _privateConstructorUsedError;
  int get period => throw _privateConstructorUsedError;
  bool get touchRequired => throw _privateConstructorUsedError;

  Map<String, dynamic> toJson() => throw _privateConstructorUsedError;
  @JsonKey(ignore: true)
  $OathCredentialCopyWith<OathCredential> get copyWith =>
      throw _privateConstructorUsedError;
}

/// @nodoc
abstract class $OathCredentialCopyWith<$Res> {
  factory $OathCredentialCopyWith(
          OathCredential value, $Res Function(OathCredential) then) =
      _$OathCredentialCopyWithImpl<$Res, OathCredential>;
  @useResult
  $Res call(
      {String deviceId,
      String id,
      @_IssuerConverter() String? issuer,
      String name,
      OathType oathType,
      int period,
      bool touchRequired});
}

/// @nodoc
class _$OathCredentialCopyWithImpl<$Res, $Val extends OathCredential>
    implements $OathCredentialCopyWith<$Res> {
  _$OathCredentialCopyWithImpl(this._value, this._then);

  // ignore: unused_field
  final $Val _value;
  // ignore: unused_field
  final $Res Function($Val) _then;

  @pragma('vm:prefer-inline')
  @override
  $Res call({
    Object? deviceId = null,
    Object? id = null,
    Object? issuer = freezed,
    Object? name = null,
    Object? oathType = null,
    Object? period = null,
    Object? touchRequired = null,
  }) {
    return _then(_value.copyWith(
      deviceId: null == deviceId
          ? _value.deviceId
          : deviceId // ignore: cast_nullable_to_non_nullable
              as String,
      id: null == id
          ? _value.id
          : id // ignore: cast_nullable_to_non_nullable
              as String,
      issuer: freezed == issuer
          ? _value.issuer
          : issuer // ignore: cast_nullable_to_non_nullable
              as String?,
      name: null == name
          ? _value.name
          : name // ignore: cast_nullable_to_non_nullable
              as String,
      oathType: null == oathType
          ? _value.oathType
          : oathType // ignore: cast_nullable_to_non_nullable
              as OathType,
      period: null == period
          ? _value.period
          : period // ignore: cast_nullable_to_non_nullable
              as int,
      touchRequired: null == touchRequired
          ? _value.touchRequired
          : touchRequired // ignore: cast_nullable_to_non_nullable
              as bool,
    ) as $Val);
  }
}

/// @nodoc
abstract class _$$OathCredentialImplCopyWith<$Res>
    implements $OathCredentialCopyWith<$Res> {
  factory _$$OathCredentialImplCopyWith(_$OathCredentialImpl value,
          $Res Function(_$OathCredentialImpl) then) =
      __$$OathCredentialImplCopyWithImpl<$Res>;
  @override
  @useResult
  $Res call(
      {String deviceId,
      String id,
      @_IssuerConverter() String? issuer,
      String name,
      OathType oathType,
      int period,
      bool touchRequired});
}

/// @nodoc
class __$$OathCredentialImplCopyWithImpl<$Res>
    extends _$OathCredentialCopyWithImpl<$Res, _$OathCredentialImpl>
    implements _$$OathCredentialImplCopyWith<$Res> {
  __$$OathCredentialImplCopyWithImpl(
      _$OathCredentialImpl _value, $Res Function(_$OathCredentialImpl) _then)
      : super(_value, _then);

  @pragma('vm:prefer-inline')
  @override
  $Res call({
    Object? deviceId = null,
    Object? id = null,
    Object? issuer = freezed,
    Object? name = null,
    Object? oathType = null,
    Object? period = null,
    Object? touchRequired = null,
  }) {
    return _then(_$OathCredentialImpl(
      null == deviceId
          ? _value.deviceId
          : deviceId // ignore: cast_nullable_to_non_nullable
              as String,
      null == id
          ? _value.id
          : id // ignore: cast_nullable_to_non_nullable
              as String,
      freezed == issuer
          ? _value.issuer
          : issuer // ignore: cast_nullable_to_non_nullable
              as String?,
      null == name
          ? _value.name
          : name // ignore: cast_nullable_to_non_nullable
              as String,
      null == oathType
          ? _value.oathType
          : oathType // ignore: cast_nullable_to_non_nullable
              as OathType,
      null == period
          ? _value.period
          : period // ignore: cast_nullable_to_non_nullable
              as int,
      null == touchRequired
          ? _value.touchRequired
          : touchRequired // ignore: cast_nullable_to_non_nullable
              as bool,
    ));
  }
}

/// @nodoc
@JsonSerializable()
class _$OathCredentialImpl implements _OathCredential {
  _$OathCredentialImpl(this.deviceId, this.id, @_IssuerConverter() this.issuer,
      this.name, this.oathType, this.period, this.touchRequired);

  factory _$OathCredentialImpl.fromJson(Map<String, dynamic> json) =>
      _$$OathCredentialImplFromJson(json);

  @override
  final String deviceId;
  @override
  final String id;
  @override
  @_IssuerConverter()
  final String? issuer;
  @override
  final String name;
  @override
  final OathType oathType;
  @override
  final int period;
  @override
  final bool touchRequired;

  @override
  String toString() {
    return 'OathCredential(deviceId: $deviceId, id: $id, issuer: $issuer, name: $name, oathType: $oathType, period: $period, touchRequired: $touchRequired)';
  }

  @override
  bool operator ==(Object other) {
    return identical(this, other) ||
        (other.runtimeType == runtimeType &&
            other is _$OathCredentialImpl &&
            (identical(other.deviceId, deviceId) ||
                other.deviceId == deviceId) &&
            (identical(other.id, id) || other.id == id) &&
            (identical(other.issuer, issuer) || other.issuer == issuer) &&
            (identical(other.name, name) || other.name == name) &&
            (identical(other.oathType, oathType) ||
                other.oathType == oathType) &&
            (identical(other.period, period) || other.period == period) &&
            (identical(other.touchRequired, touchRequired) ||
                other.touchRequired == touchRequired));
  }

  @JsonKey(ignore: true)
  @override
  int get hashCode => Object.hash(
      runtimeType, deviceId, id, issuer, name, oathType, period, touchRequired);

  @JsonKey(ignore: true)
  @override
  @pragma('vm:prefer-inline')
  _$$OathCredentialImplCopyWith<_$OathCredentialImpl> get copyWith =>
      __$$OathCredentialImplCopyWithImpl<_$OathCredentialImpl>(
          this, _$identity);

  @override
  Map<String, dynamic> toJson() {
    return _$$OathCredentialImplToJson(
      this,
    );
  }
}

abstract class _OathCredential implements OathCredential {
  factory _OathCredential(
      final String deviceId,
      final String id,
      @_IssuerConverter() final String? issuer,
      final String name,
      final OathType oathType,
      final int period,
      final bool touchRequired) = _$OathCredentialImpl;

  factory _OathCredential.fromJson(Map<String, dynamic> json) =
      _$OathCredentialImpl.fromJson;

  @override
  String get deviceId;
  @override
  String get id;
  @override
  @_IssuerConverter()
  String? get issuer;
  @override
  String get name;
  @override
  OathType get oathType;
  @override
  int get period;
  @override
  bool get touchRequired;
  @override
  @JsonKey(ignore: true)
  _$$OathCredentialImplCopyWith<_$OathCredentialImpl> get copyWith =>
      throw _privateConstructorUsedError;
}

OathCode _$OathCodeFromJson(Map<String, dynamic> json) {
  return _OathCode.fromJson(json);
}

/// @nodoc
mixin _$OathCode {
  String get value => throw _privateConstructorUsedError;
  int get validFrom => throw _privateConstructorUsedError;
  int get validTo => throw _privateConstructorUsedError;

  Map<String, dynamic> toJson() => throw _privateConstructorUsedError;
  @JsonKey(ignore: true)
  $OathCodeCopyWith<OathCode> get copyWith =>
      throw _privateConstructorUsedError;
}

/// @nodoc
abstract class $OathCodeCopyWith<$Res> {
  factory $OathCodeCopyWith(OathCode value, $Res Function(OathCode) then) =
      _$OathCodeCopyWithImpl<$Res, OathCode>;
  @useResult
  $Res call({String value, int validFrom, int validTo});
}

/// @nodoc
class _$OathCodeCopyWithImpl<$Res, $Val extends OathCode>
    implements $OathCodeCopyWith<$Res> {
  _$OathCodeCopyWithImpl(this._value, this._then);

  // ignore: unused_field
  final $Val _value;
  // ignore: unused_field
  final $Res Function($Val) _then;

  @pragma('vm:prefer-inline')
  @override
  $Res call({
    Object? value = null,
    Object? validFrom = null,
    Object? validTo = null,
  }) {
    return _then(_value.copyWith(
      value: null == value
          ? _value.value
          : value // ignore: cast_nullable_to_non_nullable
              as String,
      validFrom: null == validFrom
          ? _value.validFrom
          : validFrom // ignore: cast_nullable_to_non_nullable
              as int,
      validTo: null == validTo
          ? _value.validTo
          : validTo // ignore: cast_nullable_to_non_nullable
              as int,
    ) as $Val);
  }
}

/// @nodoc
abstract class _$$OathCodeImplCopyWith<$Res>
    implements $OathCodeCopyWith<$Res> {
  factory _$$OathCodeImplCopyWith(
          _$OathCodeImpl value, $Res Function(_$OathCodeImpl) then) =
      __$$OathCodeImplCopyWithImpl<$Res>;
  @override
  @useResult
  $Res call({String value, int validFrom, int validTo});
}

/// @nodoc
class __$$OathCodeImplCopyWithImpl<$Res>
    extends _$OathCodeCopyWithImpl<$Res, _$OathCodeImpl>
    implements _$$OathCodeImplCopyWith<$Res> {
  __$$OathCodeImplCopyWithImpl(
      _$OathCodeImpl _value, $Res Function(_$OathCodeImpl) _then)
      : super(_value, _then);

  @pragma('vm:prefer-inline')
  @override
  $Res call({
    Object? value = null,
    Object? validFrom = null,
    Object? validTo = null,
  }) {
    return _then(_$OathCodeImpl(
      null == value
          ? _value.value
          : value // ignore: cast_nullable_to_non_nullable
              as String,
      null == validFrom
          ? _value.validFrom
          : validFrom // ignore: cast_nullable_to_non_nullable
              as int,
      null == validTo
          ? _value.validTo
          : validTo // ignore: cast_nullable_to_non_nullable
              as int,
    ));
  }
}

/// @nodoc
@JsonSerializable()
class _$OathCodeImpl implements _OathCode {
  _$OathCodeImpl(this.value, this.validFrom, this.validTo);

  factory _$OathCodeImpl.fromJson(Map<String, dynamic> json) =>
      _$$OathCodeImplFromJson(json);

  @override
  final String value;
  @override
  final int validFrom;
  @override
  final int validTo;

  @override
  String toString() {
    return 'OathCode(value: $value, validFrom: $validFrom, validTo: $validTo)';
  }

  @override
  bool operator ==(Object other) {
    return identical(this, other) ||
        (other.runtimeType == runtimeType &&
            other is _$OathCodeImpl &&
            (identical(other.value, value) || other.value == value) &&
            (identical(other.validFrom, validFrom) ||
                other.validFrom == validFrom) &&
            (identical(other.validTo, validTo) || other.validTo == validTo));
  }

  @JsonKey(ignore: true)
  @override
  int get hashCode => Object.hash(runtimeType, value, validFrom, validTo);

  @JsonKey(ignore: true)
  @override
  @pragma('vm:prefer-inline')
  _$$OathCodeImplCopyWith<_$OathCodeImpl> get copyWith =>
      __$$OathCodeImplCopyWithImpl<_$OathCodeImpl>(this, _$identity);

  @override
  Map<String, dynamic> toJson() {
    return _$$OathCodeImplToJson(
      this,
    );
  }
}

abstract class _OathCode implements OathCode {
  factory _OathCode(
          final String value, final int validFrom, final int validTo) =
      _$OathCodeImpl;

  factory _OathCode.fromJson(Map<String, dynamic> json) =
      _$OathCodeImpl.fromJson;

  @override
  String get value;
  @override
  int get validFrom;
  @override
  int get validTo;
  @override
  @JsonKey(ignore: true)
  _$$OathCodeImplCopyWith<_$OathCodeImpl> get copyWith =>
      throw _privateConstructorUsedError;
}

OathPair _$OathPairFromJson(Map<String, dynamic> json) {
  return _OathPair.fromJson(json);
}

/// @nodoc
mixin _$OathPair {
  OathCredential get credential => throw _privateConstructorUsedError;
  OathCode? get code => throw _privateConstructorUsedError;

  Map<String, dynamic> toJson() => throw _privateConstructorUsedError;
  @JsonKey(ignore: true)
  $OathPairCopyWith<OathPair> get copyWith =>
      throw _privateConstructorUsedError;
}

/// @nodoc
abstract class $OathPairCopyWith<$Res> {
  factory $OathPairCopyWith(OathPair value, $Res Function(OathPair) then) =
      _$OathPairCopyWithImpl<$Res, OathPair>;
  @useResult
  $Res call({OathCredential credential, OathCode? code});

  $OathCredentialCopyWith<$Res> get credential;
  $OathCodeCopyWith<$Res>? get code;
}

/// @nodoc
class _$OathPairCopyWithImpl<$Res, $Val extends OathPair>
    implements $OathPairCopyWith<$Res> {
  _$OathPairCopyWithImpl(this._value, this._then);

  // ignore: unused_field
  final $Val _value;
  // ignore: unused_field
  final $Res Function($Val) _then;

  @pragma('vm:prefer-inline')
  @override
  $Res call({
    Object? credential = null,
    Object? code = freezed,
  }) {
    return _then(_value.copyWith(
      credential: null == credential
          ? _value.credential
          : credential // ignore: cast_nullable_to_non_nullable
              as OathCredential,
      code: freezed == code
          ? _value.code
          : code // ignore: cast_nullable_to_non_nullable
              as OathCode?,
    ) as $Val);
  }

  @override
  @pragma('vm:prefer-inline')
  $OathCredentialCopyWith<$Res> get credential {
    return $OathCredentialCopyWith<$Res>(_value.credential, (value) {
      return _then(_value.copyWith(credential: value) as $Val);
    });
  }

  @override
  @pragma('vm:prefer-inline')
  $OathCodeCopyWith<$Res>? get code {
    if (_value.code == null) {
      return null;
    }

    return $OathCodeCopyWith<$Res>(_value.code!, (value) {
      return _then(_value.copyWith(code: value) as $Val);
    });
  }
}

/// @nodoc
abstract class _$$OathPairImplCopyWith<$Res>
    implements $OathPairCopyWith<$Res> {
  factory _$$OathPairImplCopyWith(
          _$OathPairImpl value, $Res Function(_$OathPairImpl) then) =
      __$$OathPairImplCopyWithImpl<$Res>;
  @override
  @useResult
  $Res call({OathCredential credential, OathCode? code});

  @override
  $OathCredentialCopyWith<$Res> get credential;
  @override
  $OathCodeCopyWith<$Res>? get code;
}

/// @nodoc
class __$$OathPairImplCopyWithImpl<$Res>
    extends _$OathPairCopyWithImpl<$Res, _$OathPairImpl>
    implements _$$OathPairImplCopyWith<$Res> {
  __$$OathPairImplCopyWithImpl(
      _$OathPairImpl _value, $Res Function(_$OathPairImpl) _then)
      : super(_value, _then);

  @pragma('vm:prefer-inline')
  @override
  $Res call({
    Object? credential = null,
    Object? code = freezed,
  }) {
    return _then(_$OathPairImpl(
      null == credential
          ? _value.credential
          : credential // ignore: cast_nullable_to_non_nullable
              as OathCredential,
      freezed == code
          ? _value.code
          : code // ignore: cast_nullable_to_non_nullable
              as OathCode?,
    ));
  }
}

/// @nodoc
@JsonSerializable()
class _$OathPairImpl implements _OathPair {
  _$OathPairImpl(this.credential, this.code);

  factory _$OathPairImpl.fromJson(Map<String, dynamic> json) =>
      _$$OathPairImplFromJson(json);

  @override
  final OathCredential credential;
  @override
  final OathCode? code;

  @override
  String toString() {
    return 'OathPair(credential: $credential, code: $code)';
  }

  @override
  bool operator ==(Object other) {
    return identical(this, other) ||
        (other.runtimeType == runtimeType &&
            other is _$OathPairImpl &&
            (identical(other.credential, credential) ||
                other.credential == credential) &&
            (identical(other.code, code) || other.code == code));
  }

  @JsonKey(ignore: true)
  @override
  int get hashCode => Object.hash(runtimeType, credential, code);

  @JsonKey(ignore: true)
  @override
  @pragma('vm:prefer-inline')
  _$$OathPairImplCopyWith<_$OathPairImpl> get copyWith =>
      __$$OathPairImplCopyWithImpl<_$OathPairImpl>(this, _$identity);

  @override
  Map<String, dynamic> toJson() {
    return _$$OathPairImplToJson(
      this,
    );
  }
}

abstract class _OathPair implements OathPair {
  factory _OathPair(final OathCredential credential, final OathCode? code) =
      _$OathPairImpl;

  factory _OathPair.fromJson(Map<String, dynamic> json) =
      _$OathPairImpl.fromJson;

  @override
  OathCredential get credential;
  @override
  OathCode? get code;
  @override
  @JsonKey(ignore: true)
  _$$OathPairImplCopyWith<_$OathPairImpl> get copyWith =>
      throw _privateConstructorUsedError;
}

OathState _$OathStateFromJson(Map<String, dynamic> json) {
  return _OathState.fromJson(json);
}

/// @nodoc
mixin _$OathState {
  String get deviceId => throw _privateConstructorUsedError;
  Version get version => throw _privateConstructorUsedError;
  bool get hasKey => throw _privateConstructorUsedError;
  bool get remembered => throw _privateConstructorUsedError;
  bool get locked => throw _privateConstructorUsedError;
  KeystoreState get keystore => throw _privateConstructorUsedError;
  bool get initialized => throw _privateConstructorUsedError;

  Map<String, dynamic> toJson() => throw _privateConstructorUsedError;
  @JsonKey(ignore: true)
  $OathStateCopyWith<OathState> get copyWith =>
      throw _privateConstructorUsedError;
}

/// @nodoc
abstract class $OathStateCopyWith<$Res> {
  factory $OathStateCopyWith(OathState value, $Res Function(OathState) then) =
      _$OathStateCopyWithImpl<$Res, OathState>;
  @useResult
  $Res call(
      {String deviceId,
      Version version,
      bool hasKey,
      bool remembered,
      bool locked,
      KeystoreState keystore,
      bool initialized});

  $VersionCopyWith<$Res> get version;
}

/// @nodoc
class _$OathStateCopyWithImpl<$Res, $Val extends OathState>
    implements $OathStateCopyWith<$Res> {
  _$OathStateCopyWithImpl(this._value, this._then);

  // ignore: unused_field
  final $Val _value;
  // ignore: unused_field
  final $Res Function($Val) _then;

  @pragma('vm:prefer-inline')
  @override
  $Res call({
    Object? deviceId = null,
    Object? version = null,
    Object? hasKey = null,
    Object? remembered = null,
    Object? locked = null,
    Object? keystore = null,
    Object? initialized = null,
  }) {
    return _then(_value.copyWith(
      deviceId: null == deviceId
          ? _value.deviceId
          : deviceId // ignore: cast_nullable_to_non_nullable
              as String,
      version: null == version
          ? _value.version
          : version // ignore: cast_nullable_to_non_nullable
              as Version,
      hasKey: null == hasKey
          ? _value.hasKey
          : hasKey // ignore: cast_nullable_to_non_nullable
              as bool,
      remembered: null == remembered
          ? _value.remembered
          : remembered // ignore: cast_nullable_to_non_nullable
              as bool,
      locked: null == locked
          ? _value.locked
          : locked // ignore: cast_nullable_to_non_nullable
              as bool,
      keystore: null == keystore
          ? _value.keystore
          : keystore // ignore: cast_nullable_to_non_nullable
              as KeystoreState,
      initialized: null == initialized
          ? _value.initialized
          : initialized // ignore: cast_nullable_to_non_nullable
              as bool,
    ) as $Val);
  }

  @override
  @pragma('vm:prefer-inline')
  $VersionCopyWith<$Res> get version {
    return $VersionCopyWith<$Res>(_value.version, (value) {
      return _then(_value.copyWith(version: value) as $Val);
    });
  }
}

/// @nodoc
abstract class _$$OathStateImplCopyWith<$Res>
    implements $OathStateCopyWith<$Res> {
  factory _$$OathStateImplCopyWith(
          _$OathStateImpl value, $Res Function(_$OathStateImpl) then) =
      __$$OathStateImplCopyWithImpl<$Res>;
  @override
  @useResult
  $Res call(
      {String deviceId,
      Version version,
      bool hasKey,
      bool remembered,
      bool locked,
      KeystoreState keystore,
      bool initialized});

  @override
  $VersionCopyWith<$Res> get version;
}

/// @nodoc
class __$$OathStateImplCopyWithImpl<$Res>
    extends _$OathStateCopyWithImpl<$Res, _$OathStateImpl>
    implements _$$OathStateImplCopyWith<$Res> {
  __$$OathStateImplCopyWithImpl(
      _$OathStateImpl _value, $Res Function(_$OathStateImpl) _then)
      : super(_value, _then);

  @pragma('vm:prefer-inline')
  @override
  $Res call({
    Object? deviceId = null,
    Object? version = null,
    Object? hasKey = null,
    Object? remembered = null,
    Object? locked = null,
    Object? keystore = null,
    Object? initialized = null,
  }) {
    return _then(_$OathStateImpl(
      null == deviceId
          ? _value.deviceId
          : deviceId // ignore: cast_nullable_to_non_nullable
              as String,
      null == version
          ? _value.version
          : version // ignore: cast_nullable_to_non_nullable
              as Version,
      hasKey: null == hasKey
          ? _value.hasKey
          : hasKey // ignore: cast_nullable_to_non_nullable
              as bool,
      remembered: null == remembered
          ? _value.remembered
          : remembered // ignore: cast_nullable_to_non_nullable
              as bool,
      locked: null == locked
          ? _value.locked
          : locked // ignore: cast_nullable_to_non_nullable
              as bool,
      keystore: null == keystore
          ? _value.keystore
          : keystore // ignore: cast_nullable_to_non_nullable
              as KeystoreState,
      initialized: null == initialized
          ? _value.initialized
          : initialized // ignore: cast_nullable_to_non_nullable
              as bool,
    ));
  }
}

/// @nodoc
@JsonSerializable()
class _$OathStateImpl extends _OathState {
  _$OathStateImpl(this.deviceId, this.version,
      {required this.hasKey,
      required this.remembered,
      required this.locked,
<<<<<<< HEAD
      required this.keystore,
      this.initialized = true});
=======
      required this.keystore})
      : super._();
>>>>>>> 7318c8bc

  factory _$OathStateImpl.fromJson(Map<String, dynamic> json) =>
      _$$OathStateImplFromJson(json);

  @override
  final String deviceId;
  @override
  final Version version;
  @override
  final bool hasKey;
  @override
  final bool remembered;
  @override
  final bool locked;
  @override
  final KeystoreState keystore;
  @override
  @JsonKey()
  final bool initialized;

  @override
  String toString() {
    return 'OathState(deviceId: $deviceId, version: $version, hasKey: $hasKey, remembered: $remembered, locked: $locked, keystore: $keystore, initialized: $initialized)';
  }

  @override
  bool operator ==(Object other) {
    return identical(this, other) ||
        (other.runtimeType == runtimeType &&
            other is _$OathStateImpl &&
            (identical(other.deviceId, deviceId) ||
                other.deviceId == deviceId) &&
            (identical(other.version, version) || other.version == version) &&
            (identical(other.hasKey, hasKey) || other.hasKey == hasKey) &&
            (identical(other.remembered, remembered) ||
                other.remembered == remembered) &&
            (identical(other.locked, locked) || other.locked == locked) &&
            (identical(other.keystore, keystore) ||
                other.keystore == keystore) &&
            (identical(other.initialized, initialized) ||
                other.initialized == initialized));
  }

  @JsonKey(ignore: true)
  @override
  int get hashCode => Object.hash(runtimeType, deviceId, version, hasKey,
      remembered, locked, keystore, initialized);

  @JsonKey(ignore: true)
  @override
  @pragma('vm:prefer-inline')
  _$$OathStateImplCopyWith<_$OathStateImpl> get copyWith =>
      __$$OathStateImplCopyWithImpl<_$OathStateImpl>(this, _$identity);

  @override
  Map<String, dynamic> toJson() {
    return _$$OathStateImplToJson(
      this,
    );
  }
}

abstract class _OathState extends OathState {
  factory _OathState(final String deviceId, final Version version,
      {required final bool hasKey,
      required final bool remembered,
      required final bool locked,
<<<<<<< HEAD
      required final KeystoreState keystore,
      final bool initialized}) = _$OathStateImpl;
=======
      required final KeystoreState keystore}) = _$OathStateImpl;
  _OathState._() : super._();
>>>>>>> 7318c8bc

  factory _OathState.fromJson(Map<String, dynamic> json) =
      _$OathStateImpl.fromJson;

  @override
  String get deviceId;
  @override
  Version get version;
  @override
  bool get hasKey;
  @override
  bool get remembered;
  @override
  bool get locked;
  @override
  KeystoreState get keystore;
  @override
  bool get initialized;
  @override
  @JsonKey(ignore: true)
  _$$OathStateImplCopyWith<_$OathStateImpl> get copyWith =>
      throw _privateConstructorUsedError;
}

CredentialData _$CredentialDataFromJson(Map<String, dynamic> json) {
  return _CredentialData.fromJson(json);
}

/// @nodoc
mixin _$CredentialData {
  String? get issuer => throw _privateConstructorUsedError;
  String get name => throw _privateConstructorUsedError;
  String get secret => throw _privateConstructorUsedError;
  OathType get oathType => throw _privateConstructorUsedError;
  HashAlgorithm get hashAlgorithm => throw _privateConstructorUsedError;
  int get digits => throw _privateConstructorUsedError;
  int get period => throw _privateConstructorUsedError;
  int get counter => throw _privateConstructorUsedError;

  Map<String, dynamic> toJson() => throw _privateConstructorUsedError;
  @JsonKey(ignore: true)
  $CredentialDataCopyWith<CredentialData> get copyWith =>
      throw _privateConstructorUsedError;
}

/// @nodoc
abstract class $CredentialDataCopyWith<$Res> {
  factory $CredentialDataCopyWith(
          CredentialData value, $Res Function(CredentialData) then) =
      _$CredentialDataCopyWithImpl<$Res, CredentialData>;
  @useResult
  $Res call(
      {String? issuer,
      String name,
      String secret,
      OathType oathType,
      HashAlgorithm hashAlgorithm,
      int digits,
      int period,
      int counter});
}

/// @nodoc
class _$CredentialDataCopyWithImpl<$Res, $Val extends CredentialData>
    implements $CredentialDataCopyWith<$Res> {
  _$CredentialDataCopyWithImpl(this._value, this._then);

  // ignore: unused_field
  final $Val _value;
  // ignore: unused_field
  final $Res Function($Val) _then;

  @pragma('vm:prefer-inline')
  @override
  $Res call({
    Object? issuer = freezed,
    Object? name = null,
    Object? secret = null,
    Object? oathType = null,
    Object? hashAlgorithm = null,
    Object? digits = null,
    Object? period = null,
    Object? counter = null,
  }) {
    return _then(_value.copyWith(
      issuer: freezed == issuer
          ? _value.issuer
          : issuer // ignore: cast_nullable_to_non_nullable
              as String?,
      name: null == name
          ? _value.name
          : name // ignore: cast_nullable_to_non_nullable
              as String,
      secret: null == secret
          ? _value.secret
          : secret // ignore: cast_nullable_to_non_nullable
              as String,
      oathType: null == oathType
          ? _value.oathType
          : oathType // ignore: cast_nullable_to_non_nullable
              as OathType,
      hashAlgorithm: null == hashAlgorithm
          ? _value.hashAlgorithm
          : hashAlgorithm // ignore: cast_nullable_to_non_nullable
              as HashAlgorithm,
      digits: null == digits
          ? _value.digits
          : digits // ignore: cast_nullable_to_non_nullable
              as int,
      period: null == period
          ? _value.period
          : period // ignore: cast_nullable_to_non_nullable
              as int,
      counter: null == counter
          ? _value.counter
          : counter // ignore: cast_nullable_to_non_nullable
              as int,
    ) as $Val);
  }
}

/// @nodoc
abstract class _$$CredentialDataImplCopyWith<$Res>
    implements $CredentialDataCopyWith<$Res> {
  factory _$$CredentialDataImplCopyWith(_$CredentialDataImpl value,
          $Res Function(_$CredentialDataImpl) then) =
      __$$CredentialDataImplCopyWithImpl<$Res>;
  @override
  @useResult
  $Res call(
      {String? issuer,
      String name,
      String secret,
      OathType oathType,
      HashAlgorithm hashAlgorithm,
      int digits,
      int period,
      int counter});
}

/// @nodoc
class __$$CredentialDataImplCopyWithImpl<$Res>
    extends _$CredentialDataCopyWithImpl<$Res, _$CredentialDataImpl>
    implements _$$CredentialDataImplCopyWith<$Res> {
  __$$CredentialDataImplCopyWithImpl(
      _$CredentialDataImpl _value, $Res Function(_$CredentialDataImpl) _then)
      : super(_value, _then);

  @pragma('vm:prefer-inline')
  @override
  $Res call({
    Object? issuer = freezed,
    Object? name = null,
    Object? secret = null,
    Object? oathType = null,
    Object? hashAlgorithm = null,
    Object? digits = null,
    Object? period = null,
    Object? counter = null,
  }) {
    return _then(_$CredentialDataImpl(
      issuer: freezed == issuer
          ? _value.issuer
          : issuer // ignore: cast_nullable_to_non_nullable
              as String?,
      name: null == name
          ? _value.name
          : name // ignore: cast_nullable_to_non_nullable
              as String,
      secret: null == secret
          ? _value.secret
          : secret // ignore: cast_nullable_to_non_nullable
              as String,
      oathType: null == oathType
          ? _value.oathType
          : oathType // ignore: cast_nullable_to_non_nullable
              as OathType,
      hashAlgorithm: null == hashAlgorithm
          ? _value.hashAlgorithm
          : hashAlgorithm // ignore: cast_nullable_to_non_nullable
              as HashAlgorithm,
      digits: null == digits
          ? _value.digits
          : digits // ignore: cast_nullable_to_non_nullable
              as int,
      period: null == period
          ? _value.period
          : period // ignore: cast_nullable_to_non_nullable
              as int,
      counter: null == counter
          ? _value.counter
          : counter // ignore: cast_nullable_to_non_nullable
              as int,
    ));
  }
}

/// @nodoc
@JsonSerializable()
class _$CredentialDataImpl extends _CredentialData {
  _$CredentialDataImpl(
      {this.issuer,
      required this.name,
      required this.secret,
      this.oathType = defaultOathType,
      this.hashAlgorithm = defaultHashAlgorithm,
      this.digits = defaultDigits,
      this.period = defaultPeriod,
      this.counter = defaultCounter})
      : super._();

  factory _$CredentialDataImpl.fromJson(Map<String, dynamic> json) =>
      _$$CredentialDataImplFromJson(json);

  @override
  final String? issuer;
  @override
  final String name;
  @override
  final String secret;
  @override
  @JsonKey()
  final OathType oathType;
  @override
  @JsonKey()
  final HashAlgorithm hashAlgorithm;
  @override
  @JsonKey()
  final int digits;
  @override
  @JsonKey()
  final int period;
  @override
  @JsonKey()
  final int counter;

  @override
  String toString() {
    return 'CredentialData(issuer: $issuer, name: $name, secret: $secret, oathType: $oathType, hashAlgorithm: $hashAlgorithm, digits: $digits, period: $period, counter: $counter)';
  }

  @override
  bool operator ==(Object other) {
    return identical(this, other) ||
        (other.runtimeType == runtimeType &&
            other is _$CredentialDataImpl &&
            (identical(other.issuer, issuer) || other.issuer == issuer) &&
            (identical(other.name, name) || other.name == name) &&
            (identical(other.secret, secret) || other.secret == secret) &&
            (identical(other.oathType, oathType) ||
                other.oathType == oathType) &&
            (identical(other.hashAlgorithm, hashAlgorithm) ||
                other.hashAlgorithm == hashAlgorithm) &&
            (identical(other.digits, digits) || other.digits == digits) &&
            (identical(other.period, period) || other.period == period) &&
            (identical(other.counter, counter) || other.counter == counter));
  }

  @JsonKey(ignore: true)
  @override
  int get hashCode => Object.hash(runtimeType, issuer, name, secret, oathType,
      hashAlgorithm, digits, period, counter);

  @JsonKey(ignore: true)
  @override
  @pragma('vm:prefer-inline')
  _$$CredentialDataImplCopyWith<_$CredentialDataImpl> get copyWith =>
      __$$CredentialDataImplCopyWithImpl<_$CredentialDataImpl>(
          this, _$identity);

  @override
  Map<String, dynamic> toJson() {
    return _$$CredentialDataImplToJson(
      this,
    );
  }
}

abstract class _CredentialData extends CredentialData {
  factory _CredentialData(
      {final String? issuer,
      required final String name,
      required final String secret,
      final OathType oathType,
      final HashAlgorithm hashAlgorithm,
      final int digits,
      final int period,
      final int counter}) = _$CredentialDataImpl;
  _CredentialData._() : super._();

  factory _CredentialData.fromJson(Map<String, dynamic> json) =
      _$CredentialDataImpl.fromJson;

  @override
  String? get issuer;
  @override
  String get name;
  @override
  String get secret;
  @override
  OathType get oathType;
  @override
  HashAlgorithm get hashAlgorithm;
  @override
  int get digits;
  @override
  int get period;
  @override
  int get counter;
  @override
  @JsonKey(ignore: true)
  _$$CredentialDataImplCopyWith<_$CredentialDataImpl> get copyWith =>
      throw _privateConstructorUsedError;
}<|MERGE_RESOLUTION|>--- conflicted
+++ resolved
@@ -806,13 +806,9 @@
       {required this.hasKey,
       required this.remembered,
       required this.locked,
-<<<<<<< HEAD
       required this.keystore,
-      this.initialized = true});
-=======
-      required this.keystore})
+      this.initialized = true})
       : super._();
->>>>>>> 7318c8bc
 
   factory _$OathStateImpl.fromJson(Map<String, dynamic> json) =>
       _$$OathStateImplFromJson(json);
@@ -880,13 +876,9 @@
       {required final bool hasKey,
       required final bool remembered,
       required final bool locked,
-<<<<<<< HEAD
       required final KeystoreState keystore,
       final bool initialized}) = _$OathStateImpl;
-=======
-      required final KeystoreState keystore}) = _$OathStateImpl;
   _OathState._() : super._();
->>>>>>> 7318c8bc
 
   factory _OathState.fromJson(Map<String, dynamic> json) =
       _$OathStateImpl.fromJson;
