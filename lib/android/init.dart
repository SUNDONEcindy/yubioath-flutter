--- conflicted
+++ resolved
@@ -70,15 +70,9 @@
           /// initializes global handler for dialogs
           ref.read(androidDialogProvider);
 
-<<<<<<< HEAD
           /// set the platform version
           ref.read(androidSdkVersionProvider).setVersion(androidSdkVersion);
 
-          /// if the beta dialog was not shown yet, this will show it
-          requestBetaDialog(ref);
-
-=======
->>>>>>> 38a2a852
           return const MainPage();
         },
       )),
