--- conflicted
+++ resolved
@@ -121,13 +121,24 @@
 
   /// Retrieve a list of test approved serial numbers.
   ///
+  /// There are two ways how to provide approved serial numbers:
+  ///
+  /// 1. Serial numbers defined in test resource file
   /// To add testing keys add comma separated serial numbers to a file
   /// `approved_serial_numbers.csv` in `integration_test/test_res/resources/`.
   /// This file is bundled only during test runs and is explicitly ignored from
   /// version control.
+  ///
+  /// 2. Serial numbers passed through build environment
+  /// YA_TEST_APPROVED_KEY_SN should contain comma separated list of
+  /// YubiKey serial numbers which are approved for tests
+  /// To pass the variable to the test use:
+  /// flutter --dart-define=YA_TEST_APPROVED_KEY_SN=SN1,SN2,...,SNn test t
   Future<List<String>> getApprovedSerialNumbers() async {
     const approvedKeysResource = 'approved_serial_numbers.csv';
     String approved = '';
+
+    const envVar = String.fromEnvironment('YA_TEST_APPROVED_KEY_SN');
 
     try {
       approved = await rootBundle.loadString(
@@ -137,7 +148,10 @@
       testLog(false, 'Failed to read $approvedKeysResource');
     }
 
-    return approved.split(',').map((e) => e.trim()).toList(growable: false);
+    return (approved + (approved.isEmpty ? ',' : '') + envVar)
+        .split(',')
+        .map((e) => e.trim())
+        .toList(growable: false);
   }
 
   Future<void> startUp([Map<dynamic, dynamic> startUpParams = const {}]) async {
@@ -147,29 +161,17 @@
 
     await collectYubiKeyInformation();
 
-<<<<<<< HEAD
     if (yubiKeySerialNumber == null) {
       fail('No YubiKey connected');
     }
+
+    final approvedSerialNumbers = await getApprovedSerialNumbers();
 
     if (!approvedSerialNumbers.contains(yubiKeySerialNumber)) {
       fail('YubiKey with S/N $yubiKeySerialNumber is not approved for '
           'integration tests.\nUse --dart-define='
           'YA_TEST_APPROVED_KEY_SN=$yubiKeySerialNumber test '
           'parameter to approve it.');
-=======
-    final approved = await getApprovedSerialNumbers();
-
-    if (!approved.contains(yubiKeySerialNumber)) {
-      if (yubiKeySerialNumber == null) {
-        expect(approved.contains(yubiKeySerialNumber), equals(true),
-            reason: 'No YubiKey connected');
-      } else {
-        expect(approved.contains(yubiKeySerialNumber), equals(true),
-            reason:
-                'YubiKey with S/N $yubiKeySerialNumber is not approved for integration tests.');
-      }
->>>>>>> 34a9d403
     }
 
     return result;
