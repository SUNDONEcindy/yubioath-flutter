--- conflicted
+++ resolved
@@ -63,11 +63,7 @@
   vector_graphics: ^1.1.19
   vector_graphics_compiler: ^1.1.17
   path: ^1.9.1
-<<<<<<< HEAD
-  file_picker: ^10.2.3
-=======
   file_picker: ^10.3.1
->>>>>>> 8162e948
   archive: ^4.0.7
   crypto: ^3.0.2
   tray_manager: ^0.5.0
